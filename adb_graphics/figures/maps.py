# pylint: disable=invalid-name,too-few-public-methods

'''
Module contains classes relevant to plotting maps. The Map class handles all the
functionality related to a Basemap, and adding airports to a blank map. The
DataMap class takes as input a Map object and a DataHandler object (e.g.,
UPPData object) and creates a standard plot with shaded fields, contours, wind
barbs, and descriptive annotation.
'''

import copy
from math import isnan
import matplotlib.pyplot as plt
import matplotlib.image as mpimg
import matplotlib.offsetbox as mpob
import matplotlib.patches as mpatches
from mpl_toolkits.basemap import Basemap
from mpl_toolkits.basemap import shiftgrid
import numpy as np

import adb_graphics.utils as utils

# FULL_TILES is a list strings that includes the labels GSL attaches to some of
# the wgrib2 cutouts used for larger domains like RAP and RRFS NA.
FULL_TILES = [
    "AK",
    "conus",
    "full",
    "hrrr",
    "hrrrak",
    ]
# TILE_DEFS is a dict of dicts with predefined tiles specifying the corners of the grid
#     to be plotted, and the stride and length of the wind barbs.
# Order for corners: [lower left lat, upper right lat, lower left lon, upper right lon]

TILE_DEFS = {
    'NC': {'corners': [36, 51, -109, -85], 'stride': 10, 'length': 4},
    'NE': {'corners': [36, 48, -91, -62], 'stride': 10, 'length': 4},
    'NW': {'corners': [35, 52, -126, -102], 'stride': 10, 'length': 4},
    'SC': {'corners': [24, 41, -107, -86], 'stride': 10, 'length': 4},
    'SE': {'corners': [22, 37, -93.5, -72], 'stride': 10, 'length': 4},
    'SW': {'corners': [24.5, 45, -122, -103], 'stride': 10, 'length': 4},
    'Africa': {'corners': [-40, 40, -40, 60], 'stride': 7, 'length': 5},
    'AKZoom': {'corners': [52, 73, -162, -132], 'stride': 4, 'length': 5},
    'AKZoom2': {'corners': [37.9, 80.8, 180, -105.7], 'stride': 8, 'length': 5},
    'AKRange': {'corners': [59.722, 65.022, -153.583, -144.289], 'stride': 4, 'length': 4},
    'Anchorage': {'corners': [58.59, 62.776, -152.749, -146.218], 'stride': 4, 'length': 4},
    'ATL': {'corners': [31.2, 35.8, -87.4, -79.8], 'stride': 4, 'length': 4},
    'Beijing': {'corners': [25, 53, 102, 133], 'stride': 3, 'length': 5},
    'CA-NV': {'corners': [30, 45, -124, -114], 'stride': 10, 'length': 4},
    'Cambodia': {'corners': [0, 24, 90, 118], 'stride': 3, 'length': 5},
    'CentralCA': {'corners': [34.5, 40.5, -124, -118], 'stride': 4, 'length': 4},
    'CHI-DET': {'corners': [39, 44, -92, -83], 'stride': 4, 'length': 4},
    'DCArea': {'corners': [36.7, 40, -81, -72], 'stride': 4, 'length': 4},
    'EastCO': {'corners': [36.5, 41.5, -108, -101.8], 'stride': 4, 'length': 4},
    'EPacific': {'corners': [0, 60, 180, 300], 'stride': 10, 'length': 5},
    'Europe': {'corners': [15, 75, -30, 75], 'stride': 10, 'length': 5},
    'Florida': {'corners': [19.2305, 29.521, -86.1119, -73.8189], 'stride': 10, 'length': 5},
    'GreatLakes': {'corners': [37, 50, -96, -70], 'stride': 10, 'length': 4},
    'HI': {'corners': [16.6, 24.6, -157.6, -157.5], 'stride': 1, 'length': 4},
    'Juneau': {'corners': [55.741, 59.629, -140.247, -129.274], 'stride': 4, 'length': 4},
    'NYC-BOS': {'corners': [40, 43, -78.5, -68.5], 'stride': 4, 'length': 4},
    'PuertoRico': {'corners': [15.5257, 24.0976, -74.6703, -61.848], 'stride': 10, 'length': 5},
    'SEA-POR': {'corners': [43, 50, -125, -119], 'stride': 4, 'length': 4},
    'SouthCA': {'corners': [31, 37, -120, -114], 'stride': 4, 'length': 4},
    'SouthFL': {'corners': [24, 28.5, -84, -77], 'stride': 4, 'length': 4},
    'Taiwan': {'corners': [19, 28, 116, 126], 'stride': 1, 'length': 5},
    'VortexSE': {'corners': [30, 37, -92.5, -82], 'stride': 4, 'length': 4},
    'WAtlantic': {'corners': [-0.25, 50.25, 261.75, 330.25], 'stride': 5, 'length': 5},
    'WPacific': {'corners': [-40, 50, 90, 240], 'stride': 10, 'length': 5},
}


class Map():
    # pylint: disable=too-many-instance-attributes

    '''
    Class includes utilities needed to create a Basemap object, add airport
    locations, and draw the blank map.

        Required arguments:

          airport_fn    full path to airport file
          ax            figure axis

        Keyword arguments:

          map_proj      dict describing the map projection to use.
                        The only options currently are for lcc settings in
                        _get_basemap()
          corners       list of values lat and lon of lower left (ll) and upper
                        right(ur) corners:
                             ll_lat, ur_lat, ll_lon, ur_lon
          model         model designation used to trigger higher resolution maps if needed
                        also used to turn off plotting of airports on global maps
          plot_airports bool to allow airport plotting to be turned off for
                        certain plots, default is True
          tile          a string corresponding to a pre-defined tile in the
                        TILE_DEFS dictionary
    '''

    def __init__(self, airport_fn, ax, **kwargs):

        self.ax = ax
        self.grid_info = kwargs.get('grid_info', {})
        self.model = kwargs.get('model')
        self.plot_airports = kwargs.get('plot_airports', True)
        self.tile = kwargs.get('tile', 'full')
        self.airports = self.load_airports(airport_fn)

<<<<<<< HEAD
        if self.tile in ['full', 'CONUS', 'AK', 'NHemi']:
=======
        if self.tile in FULL_TILES:
>>>>>>> 3327b470
            self.corners = self.grid_info.pop('corners')
        else:
            self.corners = self.get_corners()
            self.grid_info.pop('corners')

        # Some of Hawaii's smaller islands and islands in the Caribbean don't
        # show up with a larger threshold.
        area_thresh = 1000
        if self.tile in ['HI', 'Florida', 'PuertoRico'] or self.model in ['hrrrhi', 'hrrrcar']:
            area_thresh = 100

        self.m = self._get_basemap(area_thresh=area_thresh, **self.grid_info)

    def boundaries(self):

        ''' Draws map boundaries - coasts, states, countries. '''

        try:
            self.m.drawcoastlines(linewidth=0.5)
        except ValueError:
            self.m.drawcounties(color='gray',
                                linewidth=0.4,
                                zorder=2,
                                )
        else:
<<<<<<< HEAD
            if 'global' in self.model and self.tile not in ['full', 'CONUS', 'AK', 'NHemi']:
=======
            if self.model not in ['global'] and self.tile not in FULL_TILES:
>>>>>>> 3327b470
                self.m.drawcounties(antialiased=False,
                                    color='gray',
                                    linewidth=0.1,
                                    zorder=2,
                                    )
        self.m.drawstates()
        self.m.drawcountries()

    def draw(self):

        ''' Draw a map with political boundaries and airports only. '''

        self.boundaries()
        if self.plot_airports and 'global' not in self.model: # airports are too dense in global
            self.draw_airports()

    def draw_airports(self):

        ''' Plot each of the airport locations on the map. '''

        lats = self.airports[:, 0]
        lons = 360 + self.airports[:, 1] # Convert to positive longitude
        x, y = self.m(lons, lats)
        self.m.plot(x, y, 'ko',
                    ax=self.ax,
                    color='w',
                    fillstyle='full',
                    markeredgecolor='k',
                    markeredgewidth=0.5,
                    markersize=4,
                    )

        del x
        del y

    def _get_basemap(self, **get_basemap_kwargs):

        ''' Wrapper around basemap creation '''

        basemap_args = dict(
            ax=self.ax,
            resolution='i',
            )
        corners = self.corners
        if corners is not None:
            basemap_args.update(dict(
                llcrnrlat=corners[0],
                llcrnrlon=corners[2],
                urcrnrlat=corners[1],
                urcrnrlon=corners[3],
                ))

        basemap_args.update(get_basemap_kwargs)

        return Basemap(**basemap_args)

    def get_corners(self):

        '''
        Gather the corners for a specific tile. Corners are supplied in the
        following format:

        lat and lon of lower left (ll) and upper right(ur) corners:
             ll_lat, ur_lat, ll_lon, ur_lon
        '''

        return TILE_DEFS[self.tile]["corners"]

    @staticmethod
    def load_airports(fn):

        ''' Load lat, lon pairs from a text file, return a list of lists. '''

        with open(fn, 'r') as f:
            data = f.readlines()
        return np.array([l.strip().split(',') for l in data], dtype=float)


class DataMap():
    #pylint: disable=too-many-arguments

    '''
    Class that combines the input data and the chosen map to plot both together.

    Input:

        field             datahandler data object for data field to shade
        contour_fields    list of datahandler object fields to contour
        hatch_fields      list of datahandler object fields to hatch over shaded
                          fields
        map               maps object

    '''

    def __init__(self, field, map_, contour_fields=None, hatch_fields=None, model_name=None):

        self.field = field
        self.contour_fields = contour_fields
        self.hatch_fields = hatch_fields
        self.map = map_
        self.model_name = model_name


    @staticmethod
    def add_logo(ax):

        ''' Puts the NOAA logo at the bottom left of the matplotlib axes. '''

        logo = mpimg.imread('static/noaa-logo-50x50.png')

        imagebox = mpob.OffsetImage(logo)
        ab = mpob.AnnotationBbox(
            imagebox,
            (0, 0),
            box_alignment=(-0.2, -0.2),
            frameon=False,
            xycoords='axes points',
            )

        ax.add_artist(ab)


    def _colorbar(self, cc, ax):

        ''' Internal method that plots the color bar for a contourf field.
            If ticks is set to zero, use a user-defined list of clevs from default_specs
            If ticks is less than zero, use abs(ticks) as the step for labeling clevs '''

        if self.field.ticks > 0:
            ticks = np.arange(np.amin(self.field.clevs),
                              np.amax(self.field.clevs+1), self.field.ticks)
        elif self.field.ticks == 0:
            ticks = self.field.clevs
        else:
            ticks = self.field.clevs[0:len(self.field.clevs):-self.field.ticks]
        ticks = np.around(ticks, 4)

        cbar = plt.colorbar(cc,
                            ax=ax,
                            orientation='horizontal',
                            pad=0.02,
                            shrink=1.0,
                            ticks=ticks,
                            )

        if self.field.short_name == 'flru':
            ticks = [label.rjust(30) for label in ['VFR', 'MVFR', 'IFR', 'LIFR']]

        cbar.ax.set_xticklabels(ticks, fontsize=12)

    @utils.timer
    def draw(self, show=False): # pylint: disable=too-many-locals, too-many-branches

        ''' Main method for creating the plot. Set show=True to display the
        figure from the command line. '''

        ax = self.map.ax

        # Draw a map and add the shaded field
        self.map.draw()
        cf = self._draw_field(ax=ax,
                              colors=self.field.colors,
                              extend='both',
                              field=self.field,
                              func=self.map.m.contourf,
                              levels=self.field.clevs,
                              )
        self._colorbar(ax=ax, cc=cf)

        not_labeled = [self.field.short_name]
        if self.hatch_fields:
            not_labeled.extend([h.short_name for h in self.hatch_fields])

        if self.map.model in ['global'] and self.map.tile in ['full']:
            self.contour_fields = False
        # Contour secondary fields, if requested
        if self.contour_fields:
            self._draw_contours(ax, not_labeled)

        # Add hatched fields, if requested
        if self.hatch_fields:
            self._draw_hatches(ax)

        # Add wind barbs, if requested
        add_wind = self.field.vspec.get('wind', False)
        if add_wind:
            self._wind_barbs(add_wind)

        # Add field values at airports
        annotate = self.field.vspec.get('annotate', False)
        if annotate and 'global' not in self.map.model: # too dense in global
            self._draw_field_values(ax)

        # Finish with the title
        self._title()

        # Create a pop-up to display the figure, if show=True
        if show:
            plt.tight_layout()
            plt.show()

        self.add_logo(ax)

        return cf

    def _draw_contours(self, ax, not_labeled):

        ''' Draw the contour fields requested. '''

        for contour_field in self.contour_fields:
            levels = contour_field.contour_kwargs.pop('levels',
                                                      contour_field.clevs)

            cc = self._draw_field(ax=ax,
                                  field=contour_field,
                                  func=self.map.m.contour,
                                  levels=levels,
                                  **contour_field.contour_kwargs,
                                  )
            if contour_field.short_name not in not_labeled:
                try:
                    clab = plt.clabel(cc, levels[::4],
                                      colors='w',
                                      fmt='%1.0f',
                                      fontsize=10,
                                      inline=1,
                                      )
                    # Set the background color for the line labels to black
                    _ = [txt.set_bbox(dict(color='k')) for txt in clab]

                except ValueError:
                    print(f'Cannot add contour labels to map for {self.field.short_name} \
                            {self.field.level}')


    def _draw_field(self, ax, field, func, **kwargs):

        '''
        Internal implementation that calls a matplotlib function.

        Input args:
            ax:      Figure axis
            field:   Field to be plotted
            func:    Matplotlib function to be called.

        Keyword args:
            Can be any of the keyword args accepted by original func in
            matplotlib.

        Return:
            The return from the function called.
        '''

        x, y = self._xy_mesh(field)
        vals = field.values()

        # For global lat-lon models, make 2D arrays for x and y
        # Shift the map and data if needed
        if self.map.model in ['global']:
            tile = self.map.tile
            if tile in ['Africa', 'Europe']:
                vals, x = shiftgrid(180., vals, x, start=False)
            y, x = np.meshgrid(y, x, sparse=False, indexing='ij')

        ret = func(x, y, vals,
                   ax=ax,
                   **kwargs,
                   )

        del x
        del y
        try:
            vals.close()
        except AttributeError:
            del vals
            print(f'CLOSE ERROR: {field.short_name} {field.level}')
        return ret

    def _draw_field_values(self, ax):

        ''' Add the text value of the field at airport locations. '''
        annotate_decimal = self.field.vspec.get('annotate_decimal', 0)
        lats = self.map.airports[:, 0]
        lons = 360 + self.map.airports[:, 1]
        x, y = self.map.m(lons, lats)
        data_values = self.field.values()
        crnrs = copy.copy(self.map.corners)
        if crnrs[2] < 0:
            crnrs[2] = 360 + crnrs[2]
        if crnrs[3] < 0:
            crnrs[3] = 360 + crnrs[3]
        for i, lat in enumerate(lats):
            if crnrs[1] > lat > crnrs[0] and \
               crnrs[3] > lons[i] > crnrs[2]:
                xgrid, ygrid = self.field.get_xypoint(lat, lons[i])
                data_value = data_values[xgrid, ygrid].values.item()
                if xgrid > 0 and ygrid > 0:
                    if (not isnan(data_value)) and (data_value != 0.):
                        ax.annotate(f"{data_value:.{annotate_decimal}f}", \
                                    xy=(x[i], y[i]), fontsize=10)
        data_values.close()

    def _draw_hatches(self, ax):

        ''' Draw the hatched regions requested. '''

        # Levels should be included in the settings dict here since they don't
        # correspond to a full field of contours.
        handles = []
        for field in self.hatch_fields:
            colors = field.contour_kwargs.get('colors', 'k')
            hatches = field.contour_kwargs.get('hatches', '----')
            labels = field.contour_kwargs.get('labels', 'XXXX')
            linewidths = field.contour_kwargs.get('linewidths', 0.1)
            handles.append(mpatches.Patch(edgecolor=colors[-1], facecolor='lightgrey', \
                           label=labels, hatch=hatches[-1]))

            cf = self._draw_field(ax=ax,
                                  extend='both',
                                  field=field,
                                  func=self.map.m.contourf,
                                  **field.contour_kwargs,
                                  )

            # For each level, we set the color of its hatch
            for collection in cf.collections:
                collection.set_edgecolor(colors)
                collection.set_facecolor(['None'])
                collection.set_linewidth(linewidths)

        # Create legend for precip type field
        if self.field.short_name == 'ptyp':
            plt.legend(handles=handles, loc=[0.25, 0.03])

    def _title(self):

        ''' Creates the standard annotation for a plot. '''

        f = self.field
        atime = f.date_to_str(f.anl_dt)
        vtime = f.date_to_str(f.valid_dt)

        # Create a descriptor string for the first hatched field, if one exists
        contoured = []
        contoured_units = []
        not_labeled = [f.short_name]
        if self.hatch_fields:
            cf = self.hatch_fields[0]
            not_labeled.extend([h.short_name for h in self.hatch_fields])
            if not any(list(set(cf.short_name).intersection(['pres']))):
                title = cf.vspec.get('title', cf.field.long_name)
                contoured.append(f'{title} ({cf.units}, hatched)')

        # Add descriptor string for the important contoured fields
        if self.contour_fields:
            for cf in self.contour_fields:
                if cf.short_name not in not_labeled:
                    title = cf.vspec.get('title', cf.field.long_name)
                    title = title.replace("Geopotential", "Geop.")
                    contoured.append(f'{title}')
                    contoured_units.append(f'{cf.units}')

        contoured = '\n'.join(contoured)  # Make 'contoured' a string with linefeeds
        if contoured_units:
            contoured = f"{contoured} ({', '.join(contoured_units)}, contoured)"

        # Analysis time (top) and forecast hour with Valid Time (bottom) on the left
        plt.title(f"{self.model_name}: {atime}\nFcst Hr: {f.fhr}, Valid Time {vtime}",
                  alpha=None,
                  fontsize=14,
                  loc='left',
                  )

        level, lev_unit = f.numeric_level(index_match=False)
        if f.vspec.get('print_units', True):
            units = f'({f.units}, shaded)'
        else:
            units = f''

        # Title or Atmospheric level and unit in the high center
        if f.vspec.get('title'):
            title = f"{f.vspec.get('title')} {units}"
        else:
            level = level if not isinstance(level, list) else level[0]
            title = f'{level} {lev_unit} {f.field.long_name} {units}'
        plt.title(f"{title}", position=(0.5, 1.08), fontsize=18)

        # Two lines for hatched data (top), and contoured data (bottom) on the right
        plt.title(f"{contoured}",
                  loc='right',
                  fontsize=14,
                  )

    def _wind_barbs(self, level):

        ''' Draws the wind barbs. A decent stride can be found if you divide the
            number of grid points on the shorter side by 35. Subdomains are defined
            by lat,lon so the stride is set in the TILE_DEFS. For the globalCONUS
            subdomains, further dividing by 2.5 works well. '''

        u, v = self.field.wind(level)

        tile = self.map.tile

        full_tile = tile in FULL_TILES

        # Set the stride and size of the barbs to be plotted with a masked array.
<<<<<<< HEAD
        if tile in ['full', 'AK', 'CONUS', 'NHemi']:
            if u.shape[0] < u.shape[1]:
                stride = int(round(u.shape[0] / 35))
            else:
                stride = int(round(u.shape[1] / 35))
            length = 5
=======
        if self.map.m.projection == 'lcc' and full_tile:
            if model == 'HRRR-HI':
                stride = 12
                length = 4
            else:
                stride = 30
                length = 5
        elif self.map.m.projection == 'rotpole' and full_tile:
            if model == 'RRFS_NA_3km':
                stride = 50
                length = 4
            else:
                stride = 15
                length = 4
        elif self.map.model == 'global' and full_tile:
            stride = 20
            length = 4
>>>>>>> 3327b470
        else:
            stride = TILE_DEFS[tile]["stride"]
            length = TILE_DEFS[tile]["length"]
            if self.map.model == 'globalCONUS':
                stride = int(round(stride / 2.5))
                length = 5

        mask = np.ones_like(u)
        mask[::stride, ::stride] = 0

        x, y = self._xy_mesh(self.field)

        # For global lat-lon models, make 2D arrays for x and y
        # Shift the map and data if needed
        if self.map.m.projection == 'cyl':
            if tile in ['Africa', 'Europe']:
                savex = x
                u, x = shiftgrid(180., u, x, start=False)
                v, savex = shiftgrid(180., v, savex, start=False)
            y, x = np.meshgrid(y, x, sparse=False, indexing='ij')
        mu, mv = [np.ma.masked_array(c, mask=mask) for c in [u, v]]

        self.map.m.barbs(x, y, mu, mv,
                         barbcolor='k',
                         flagcolor='k',
                         length=length,
                         linewidth=0.2,
                         sizes={'spacing': 0.25},
                         )

    def _xy_mesh(self, field):

        ''' Helper function to create mesh for various plot. '''

        lat, lon = field.latlons()
        adjust = 360 if np.any(lon < 0) else 0
        return self.map.m(adjust + lon, lat)<|MERGE_RESOLUTION|>--- conflicted
+++ resolved
@@ -20,14 +20,16 @@
 
 import adb_graphics.utils as utils
 
-# FULL_TILES is a list strings that includes the labels GSL attaches to some of
-# the wgrib2 cutouts used for larger domains like RAP and RRFS NA.
+# FULL_TILES is a list of strings that includes the labels GSL attaches to some of
+# the wgrib2 cutouts used for larger domains like RAP, RRFS NA, and global.
 FULL_TILES = [
     "AK",
+    "CONUS",
     "conus",
     "full",
     "hrrr",
     "hrrrak",
+    "NHemi",
     ]
 # TILE_DEFS is a dict of dicts with predefined tiles specifying the corners of the grid
 #     to be plotted, and the stride and length of the wind barbs.
@@ -108,11 +110,7 @@
         self.tile = kwargs.get('tile', 'full')
         self.airports = self.load_airports(airport_fn)
 
-<<<<<<< HEAD
-        if self.tile in ['full', 'CONUS', 'AK', 'NHemi']:
-=======
         if self.tile in FULL_TILES:
->>>>>>> 3327b470
             self.corners = self.grid_info.pop('corners')
         else:
             self.corners = self.get_corners()
@@ -138,11 +136,7 @@
                                 zorder=2,
                                 )
         else:
-<<<<<<< HEAD
-            if 'global' in self.model and self.tile not in ['full', 'CONUS', 'AK', 'NHemi']:
-=======
             if self.model not in ['global'] and self.tile not in FULL_TILES:
->>>>>>> 3327b470
                 self.m.drawcounties(antialiased=False,
                                     color='gray',
                                     linewidth=0.1,
@@ -550,32 +544,12 @@
         full_tile = tile in FULL_TILES
 
         # Set the stride and size of the barbs to be plotted with a masked array.
-<<<<<<< HEAD
-        if tile in ['full', 'AK', 'CONUS', 'NHemi']:
+        if full_tile:
             if u.shape[0] < u.shape[1]:
                 stride = int(round(u.shape[0] / 35))
             else:
                 stride = int(round(u.shape[1] / 35))
             length = 5
-=======
-        if self.map.m.projection == 'lcc' and full_tile:
-            if model == 'HRRR-HI':
-                stride = 12
-                length = 4
-            else:
-                stride = 30
-                length = 5
-        elif self.map.m.projection == 'rotpole' and full_tile:
-            if model == 'RRFS_NA_3km':
-                stride = 50
-                length = 4
-            else:
-                stride = 15
-                length = 4
-        elif self.map.model == 'global' and full_tile:
-            stride = 20
-            length = 4
->>>>>>> 3327b470
         else:
             stride = TILE_DEFS[tile]["stride"]
             length = TILE_DEFS[tile]["length"]
