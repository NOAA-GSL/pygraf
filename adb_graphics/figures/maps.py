# pylint: disable=invalid-name,too-few-public-methods

'''
Module contains classes relevant to plotting maps. The Map class handles all the
functionality related to a Basemap, and adding airports to a blank map. The
DataMap class takes as input a Map object and a DataHandler object (e.g.,
UPPData object) and creates a standard plot with shaded fields, contours, wind
barbs, and descriptive annotation.
'''

from functools import lru_cache

import matplotlib.pyplot as plt
import matplotlib.image as mpimg
import matplotlib.offsetbox as mpob
import matplotlib.patches as mpatches
from mpl_toolkits.basemap import Basemap
import numpy as np

import adb_graphics.utils as utils

# TILE_DEFS is a dict with predefined tiles specifying the corners of the grid to be plotted.
#     Order: [lower left lat, upper right lat, lower left lon, upper right lon]

TILE_DEFS = {
    'NC': [36, 51, -109, -85],
    'NE': [36, 48, -91, -62],
    'NW': [35, 52, -126, -102],
    'SC': [24, 41, -107, -86],
    'SE': [22, 37, -93.5, -72],
    'SW': [24.5, 45, -122, -103],
    'AKZoom': [52, 73, -162, -132],
    'ATL': [31.2, 35.8, -87.4, -79.8],
    'CA-NV': [30, 45, -124, -114],
    'CentralCA': [34.5, 40.5, -124, -118],
    'CHI-DET': [39, 44, -92, -83],
    'DCArea': [36.7, 40, -81, -72],
    'EastCO': [36.5, 41.5, -108, -101.8],
    'GreatLakes': [37, 50, -96, -70],
    'HI': [16.6, 24.6, -157.6, -157.5],
    'NYC-BOS': [40, 43, -78.5, -68.5],
    'SEA-POR': [43, 50, -125, -119],
    'SouthCA': [31, 37, -120, -114],
    'SouthFL': [24, 28.5, -84, -77],
    'VortexSE': [30, 37, -92.5, -82],
}


class Map():

    '''
    Class includes utilities needed to create a Basemap object, add airport
    locations, and draw the blank map.

        Required arguments:

          airport_fn    full path to airport file
          ax            figure axis

        Keyword arguments:

          map_proj      dict describing the map projection to use.
                        The only options currently are for lcc settings in
                        _get_basemap()
          corners       list of values lat and lon of lower left (ll) and upper
                        right(ur) corners:
                             ll_lat, ur_lat, ll_lon, ur_lon
          tile          a string corresponding to a pre-defined tile in the
                        TILE_DEFS dictionary
    '''

    def __init__(self, airport_fn, ax, **kwargs):

        self.ax = ax
        self.grid_info = kwargs.get('grid_info', {})
        self.tile = kwargs.get('tile', 'full')
        self.airports = self.load_airports(airport_fn)

        if self.tile in ['full', 'conus', 'AK',]:
            self.corners = self.grid_info.pop('corners')
        else:
            self.corners = self.get_corners()
            self.grid_info.pop('corners')

        # Some of Hawaii's smaller islands don't show up with a larger
        # threshold.
        area_thresh = 1000
        if self.tile == 'HI':
            area_thresh = 100

        self.m = self._get_basemap(area_thresh=area_thresh, **self.grid_info)

    def boundaries(self):

        ''' Draws map boundaries - coasts, states, countries. '''

        try:
            self.m.drawcoastlines(linewidth=0.5)
        except ValueError:
            self.m.drawcounties(color='k',
                                linewidth=0.4,
                                zorder=2,
                                )
        else:
            if self.tile not in ['full', 'conus', 'AK']:
                self.m.drawcounties(antialiased=False,
                                    color='gray',
                                    linewidth=0.1,
                                    zorder=2,
                                    )
        self.m.drawstates()
        self.m.drawcountries()

    def draw(self):

        ''' Draw a map with political boundaries and airports only. '''

        self.boundaries()
        self.draw_airports()

    def draw_airports(self):

        ''' Plot each of the airport locations on the map. '''

        lats = self.airports[:, 0]
        lons = 360 + self.airports[:, 1] # Convert to positive longitude
        x, y = self.m(lons, lats)
        self.m.plot(x, y, 'ko',
                    ax=self.ax,
                    color='w',
                    fillstyle='full',
                    markeredgecolor='k',
                    markeredgewidth=0.5,
                    markersize=4,
                    )

    def _get_basemap(self, **get_basemap_kwargs):

        ''' Wrapper around basemap creation '''

        basemap_args = dict(
            ax=self.ax,
            resolution='i',
            )
        corners = self.corners
        if corners is not None:
            basemap_args.update(dict(
                llcrnrlat=corners[0],
                llcrnrlon=corners[2],
                urcrnrlat=corners[1],
                urcrnrlon=corners[3],
                ))

        basemap_args.update(get_basemap_kwargs)

        return Basemap(**basemap_args)

    def get_corners(self):

        '''
        Gather the corners for a specific tile. Corners are supplied in the
        following format:

        lat and lon of lower left (ll) and upper right(ur) corners:
             ll_lat, ur_lat, ll_lon, ur_lon
        '''

        return TILE_DEFS[self.tile]

    @staticmethod
    def load_airports(fn):

        ''' Load lat, lon pairs from a text file, return a list of lists. '''

        with open(fn, 'r') as f:
            data = f.readlines()
        return np.array([l.strip().split(',') for l in data], dtype=float)


class DataMap():
    #pylint: disable=too-many-arguments

    '''
    Class that combines the input data and the chosen map to plot both together.

    Input:

        field             datahandler data object for data field to shade
        contour_fields    list of datahandler object fields to contour
        hatch_fields      list of datahandler object fields to hatch over shaded
                          fields
        map               maps object

    '''

    def __init__(self, field, map_, contour_fields=None, hatch_fields=None, model_name=None):

        self.field = field
        self.contour_fields = contour_fields
        self.hatch_fields = hatch_fields
        self.map = map_
        self.model_name = model_name


    @staticmethod
    def add_logo(ax):

        ''' Puts the NOAA logo at the bottom left of the matplotlib axes. '''

        logo = mpimg.imread('static/noaa-logo-50x50.png')

        imagebox = mpob.OffsetImage(logo)
        ab = mpob.AnnotationBbox(
            imagebox,
            (0, 0),
            box_alignment=(-0.2, -0.2),
            frameon=False,
            )

        ax.add_artist(ab)


    def _colorbar(self, cc, ax):

        ''' Internal method that plots the color bar for a contourf field.
            If ticks is set to zero, use a user-defined list of clevs from default_specs
            If ticks is less than zero, use abs(ticks) as the step for labeling clevs '''

        if self.field.ticks > 0:
            ticks = np.arange(np.amin(self.field.clevs),
                              np.amax(self.field.clevs+1), self.field.ticks)
        elif self.field.ticks == 0:
            ticks = self.field.clevs
        else:
            ticks = self.field.clevs[0:len(self.field.clevs):-self.field.ticks]
        ticks = np.around(ticks, 4)

        cbar = plt.colorbar(cc,
                            ax=ax,
                            orientation='horizontal',
                            pad=0.02,
                            shrink=1.0,
                            ticks=ticks,
                            )

        if self.field.short_name == 'flru':
            ticks = [label.rjust(30) for label in ['VFR', 'MVFR', 'IFR', 'LIFR']]

        cbar.ax.set_xticklabels(ticks, fontsize=18)

    @utils.timer
    def draw(self, show=False): # pylint: disable=too-many-locals

        ''' Main method for creating the plot. Set show=True to display the
        figure from the command line. '''

        ax = self.map.ax

        # Draw a map and add the shaded field
        self.map.draw()
        cf = self._draw_field(ax=ax,
                              colors=self.field.colors,
                              extend='both',
                              field=self.field,
                              func=self.map.m.contourf,
                              levels=self.field.clevs,
                              )
        self._colorbar(ax=ax, cc=cf)

        not_labeled = [self.field.short_name]
        if self.hatch_fields:
            not_labeled.extend([h.short_name for h in self.hatch_fields])

        # Contour secondary fields, if requested
        if self.contour_fields:
            for contour_field in self.contour_fields:
                levels = contour_field.contour_kwargs.pop('levels',
                                                          contour_field.clevs)

                cc = self._draw_field(ax=ax,
                                      field=contour_field,
                                      func=self.map.m.contour,
                                      levels=levels,
                                      **contour_field.contour_kwargs,
                                      )
                if contour_field.short_name not in not_labeled:
                    try:
                        clab = plt.clabel(cc, levels[::4],
                                          colors='w',
                                          fmt='%1.0f',
                                          fontsize=10,
                                          inline=1,
                                          )
                        # Set the background color for the line labels to black
                        _ = [txt.set_bbox(dict(color='k')) for txt in clab]

                    except ValueError:
                        print(f'Cannot add contour labels to map for {self.field.short_name} \
                                {self.field.level}')

        # Add hatched fields, if requested
        # Levels should be included in the settings dict here since they don't
        # correspond to a full field of contours.
        if self.hatch_fields:
            handles = []
            for field in self.hatch_fields:
                colors = field.contour_kwargs.get('colors', 'k')
                hatches = field.contour_kwargs.get('hatches', '----')
                labels = field.contour_kwargs.get('labels', 'XXXX')
                linewidths = field.contour_kwargs.get('linewidths', 0.1)
                handles.append(mpatches.Patch(edgecolor=colors[-1], facecolor='lightgrey', \
                               label=labels, hatch=hatches[-1]))

                cf = self._draw_field(ax=ax,
                                      extend='both',
                                      field=field,
                                      func=self.map.m.contourf,
                                      **field.contour_kwargs,
                                      )

                # For each level, we set the color of its hatch
                for collection in cf.collections:
                    collection.set_edgecolor(colors)
                    collection.set_facecolor(['None'])
                    collection.set_linewidth(linewidths)

            # Create legend for precip type field
            if self.field.short_name == 'ptyp':
                plt.legend(handles=handles, loc=[0.25, 0.03])

        # Add wind barbs, if requested
        add_wind = self.field.vspec.get('wind', False)
        if add_wind:
            self._wind_barbs(add_wind)

        # Finish with the title
        self._title()

        # Create a pop-up to display the figure, if show=True
        if show:
            plt.tight_layout()
            plt.show()

        self.add_logo(ax)

    def _draw_field(self, ax, field, func, **kwargs):

        '''
        Internal implementation that calls a matplotlib function.

        Input args:
            ax:      Figure axis
            field:   Field to be plotted
            func:    Matplotlib function to be called.

        Keyword args:
            Can be any of the keyword args accepted by original func in
            matplotlib.

        Return:
            The return from the function called.
        '''

        x, y = self._xy_mesh(field)

        return func(x, y, field.values()[::],
                    ax=ax,
                    **kwargs,
                    )

    def _title(self):

        ''' Creates the standard annotation for a plot. '''

        f = self.field
        atime = f.date_to_str(f.anl_dt)
        vtime = f.date_to_str(f.valid_dt)

        # Create a descriptor string for the first hatched field, if one exists
        contoured = []
        not_labeled = [f.short_name]
        if self.hatch_fields:
            cf = self.hatch_fields[0]
            not_labeled.extend([h.short_name for h in self.hatch_fields])
            if not any(list(set(cf.short_name).intersection(['pres']))):
                title = cf.vspec.get('title', cf.field.long_name)
                contoured.append(f'{title} ({cf.units}, hatched)')

        # Add descriptor string for the important contoured fields
        if self.contour_fields:
            for cf in self.contour_fields:
                if cf.short_name not in not_labeled:
                    title = cf.vspec.get('title', cf.field.long_name)
                    contoured.append(f'{title} ({cf.units}, contoured)')

        contoured = ', '.join(contoured)

        # Analysis time (top) and forecast hour (bottom) on the left
<<<<<<< HEAD
        plt.title(f"{self.model_name}: {atime}\nFcst Hr: {f.fhr}",
                  alpha=None,
                  fontsize=14,
                  loc='left',
                  )
=======
        plt.title(f"{self.model_name}: {atime}\nFcst Hr: {f.fhr}", loc='left', fontsize=16)
>>>>>>> 1a713571

        # Atmospheric level and unit in the high center
        level, lev_unit = f.numeric_level(index_match=False)
        if not f.vspec.get('title'):
            plt.title(f"{level} {lev_unit}", position=(0.5, 1.04), fontsize=18)

        # Two lines for shaded data (top), and contoured data (bottom)
        title = f.vspec.get('title', f.field.long_name)
        if f.vspec.get('print_units', True):
            units = f'({f.units}, shaded)'
        else:
            units = f''
        plt.title(f"{title} {units}\n {contoured}",
                  loc='right',
                  fontsize=16,
                  )

        # X label shows forecast valid time.
        plt.xlabel(f"Valid time: {vtime}", fontsize=18, labelpad=100)

    def _wind_barbs(self, level):

        ''' Draws the wind barbs. '''

        u, v = self.field.wind(level)

        tile = self.map.tile

        # Set the stride and size of the barbs to be plotted with a masked array.
        if self.map.m.projection == 'lcc' and tile == 'full':
            stride = 30
            length = 5
        elif tile == 'HI':
            stride = 1
            length = 4
        elif len(tile) == 2 or tile in ['full', 'conus', 'GreatLakes', 'CA-NV']:
            stride = 10
            length = 4
        else:
            stride = 4
            length = 4

        mask = np.ones_like(u)
        mask[::stride, ::stride] = 0

        mu, mv = [np.ma.masked_array(c, mask=mask) for c in [u, v]]
        x, y = self._xy_mesh(self.field)
        self.map.m.barbs(x, y, mu, mv,
                         barbcolor='k',
                         flagcolor='k',
                         length=length,
                         linewidth=0.2,
                         sizes={'spacing': 0.25},
                         )

    @lru_cache()
    def _xy_mesh(self, field):

        ''' Helper function to create mesh for various plot. '''

        lat, lon = field.latlons()
        adjust = 360 if np.any(lon < 0) else 0
        return self.map.m(adjust + lon, lat)<|MERGE_RESOLUTION|>--- conflicted
+++ resolved
@@ -396,15 +396,12 @@
         contoured = ', '.join(contoured)
 
         # Analysis time (top) and forecast hour (bottom) on the left
-<<<<<<< HEAD
+
         plt.title(f"{self.model_name}: {atime}\nFcst Hr: {f.fhr}",
                   alpha=None,
                   fontsize=14,
                   loc='left',
                   )
-=======
-        plt.title(f"{self.model_name}: {atime}\nFcst Hr: {f.fhr}", loc='left', fontsize=16)
->>>>>>> 1a713571
 
         # Atmospheric level and unit in the high center
         level, lev_unit = f.numeric_level(index_match=False)
