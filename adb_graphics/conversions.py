--- conflicted
+++ resolved
@@ -43,17 +43,14 @@
 
     return np.asarray(field) / 100.
 
-<<<<<<< HEAD
-def percent(field: np.ndarray) -> np.ndarray:
+def percent(field: np.ndarray, **kwargs) -> np.ndarray:
 
     ''' Conversion from values between 0 - 1 to percent '''
 
     return np.asarray(field) * 100.
 
-def vvel_scale(field: np.ndarray) -> np.ndarray:
-=======
 def vvel_scale(field: np.ndarray, **kwargs) -> np.ndarray:
->>>>>>> 8f92c712
+
 
     ''' Scale vertical velocity for plotting  '''
 
