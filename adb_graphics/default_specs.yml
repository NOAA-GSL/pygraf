# This file contains the defaults for the graphics for each variable. 
#
# Acceptable keys for a variable:
#
#   clevs: specifies the contour levels by one of the following methods
#      - a list with no quotes
#      - a numpy.arange specified as "!!python/object/apply:numpy.arange [list]"
#        with quotes. Specify "list" as with numpy.anumpy.arange() like this --
#        [[start, ]stop[, increment]]]. start and increment are options.
#      - the name of a function to be called that will return a list.
#
#   cmap: name of Python colormap
#
#   colors: name of function that defines a list of colors
#
#   contours: a dictionary of fields to be contoured, and their contour key word
#             arguments. the top level contour name should be the key for the
#             field to be hatched, and may inidicate a different level separated
#             by an underscore, e.g. rh_850mb would contour the 850mb level rh
#             on the map.
#
#   hatches: a dictionary of fields to be hatched, and their contourf key word
#            arguments. the top level hatch name should be the key for the field
#            to be hatched, and may have a different level separated by an
#            underscore, e.g. rh_850mb would hatch the 850mb level.
#
#   ncl_name: the name of the variable as expected by NCL
#
#   ticks: the number of tick marks on the colorbar
#
#   title: a string representing a title to override the standard variable name
#          and level
#
#   transform: name of a function that will perform a given transformation of
#              the variable. To access the UPPData methods, provide only the name
#              of the method. To call a function from a module, use the syntax
#              "module.function"
#
#   unit: the resulting unit of the variable
#
#   vertical_index: index in grib2 file that gives the level
#                        of 2D field when two or more fields are "stacked"
#                        into a single 3D array.
#
#   vertical_level_name: name of variable in grib2 file that holds the level
#                        (or bottom level of a layer) of 2D field when two or
#                        more fields are "stacked" into a single 3D array.
#
#   wind: a boolean variable that switches on/off the wind barbs drawn from the
#         wind at the same level, OR a string specifying the key for the desired
#         wind level
#
#
# A few conventions must be followed for adding variables to this file.
#
#   Naming:
#      The variable name chosen here is the short name as specified by the
#      graphics file naming convention. This is imposed by the Python class
#      loading this file. Please add a comment to describe the variable when
#      adding it here.
#
#   Order:
#      Each set of items should be in alphabetical order for ease of code
#      maintenance, unless some other order makes more sense, i.e. a section
#      anchor needs to be applied before another section.
#

1ref: # Reflectivity at 1 km AGL
  1000m: &refl
    clevs: !!python/object/apply:numpy.arange [5, 76, 5]
    cmap: NWSReflectivity
    colors: cref_colors
    ncl_name: REFD_P0_L103_GLC0
    ticks: 5
    title: 1 km agl Reflectivity
    unit: dBZ
    vertical_level_name: lv_HTGL7
acpcp: # Accumulated precipitation
  sfc:
    clevs: [0.01, 0.1, 0.25, 0.5, 1, 2, 3, 5, 10, 15, 20, 40]
    cmap: gist_ncar
    colors: accumulated_precip_colors
    ncl_name: APCP_P8_L1_GLC0_acc{fhr}h
    ticks: 0
    transform:
      funcs: conversions.kgm2_to_in
    unit: in
acfrzr: # Run Total Freezing Rain
  sfc:
    clevs: [0.002, 0.01, 0.05, 0.1, 0.25, 0.5, 0.75, 1, 2]
    cmap: gist_ncar
    colors: pcp_colors
    ncl_name: FROZR_P8_L1_GLC0_acc{fhr}h
    ticks: 0
    transform:
      funcs: conversions.kgm2_to_in
    unit: in
cape:
  mu: &cape # Most Unstable CAPE
    clevs: [1, 100, 500, 1000, 1500, 2000, 2500, 3000, 3500, 4000, 4500, 5000]
    cmap: gist_ncar
    colors: vort_colors
    contours:
      cape:
        colors: white
        levels: [1000, 100000]
        linewidths: 1.2
      lpl_agl:
        colors: 'k'
        levels: [50, 1000]
        linewidths: 0.6
    hatches:
      lpl_agl:
        alpha: 0
        hatches: ['///', '']
        levels: [50, 1000]
    ncl_name: CAPE_P0_2L108_GLC0
    ticks: 0
    title: Most Unstable CAPE
    unit: J/kg
    vertical_index: 2
    vertical_level_name: lv_SPDL4_l0
  mul: # Most Unstable Layer CAPE
    <<: *cape
    contours:
    hatches:
    ncl_name: CAPE_P0_2L108_GLC0
    title: Most Unstable Layer CAPE
    vertical_index: 1
  mx90mb: # Lowest 90 mb Mixed Layer CAPE
    <<: *cape
    contours:
      cin:
        colors: 'k'
        levels: [-1000, -50]
        linewidths: 0.6
    hatches:
      cin_mx90mb:
        alpha: 0
        hatches: ['///', '']
        levels: [-1000, -50]
    vertical_index: 0
    ncl_name: CAPE_P0_2L108_GLC0
    title: Lowest 90 mb Mixed Layer CAPE
  sfc:
    <<: *cape
    contours:
      cin:
        colors: 'k'
        levels: [-1000, -50]
        linewidths: 0.6
    hatches:
      cin_sfclt:
        alpha: 0
        hatches: ['///', '']
        levels: [-1000, -50]
    ncl_name: CAPE_P0_L1_GLC0
    title: Surface CAPE
cell: # Storm cell motion
  ua:
    ncl_name: USTM_P0_2L103_GLC0
    transform:
      funcs: [vector_magnitude, conversions.ms_to_kt]
      kwargs:
        field2: VSTM_P0_2L103_GLC0
    unit: kt
ceil: # Ceiling
  ua: &ceil
    clevs: [0, 0.1, 0.3, 0.5, 1, 2, 3, 5, 10, 15, 20, 30, 52]
    cmap: gist_ncar
    colors: ceil_colors
    ncl_name: HGT_P0_L215_GLC0
    ticks: 0
    title: Ceiling
    transform:
      funcs: [field_diff, conversions.m_to_kft]
      kwargs:
        variable2: gh
        level2: sfc
    unit: kft agl
ceilexp: # Ceiling - experimental
  ua:
    <<: *ceil
    ncl_name: CEIL_P0_GLC0
    title: Ceiling (exp)
ceilexp2: # Ceiling - experimental no.2
  ua:
    <<: *ceil
    ncl_name: CEIL_P0_L2_GLC0
    title: Ceiling (exp-2)
cin: # Surface Convective Inhibition
  mu:
    clevs: [-300, -200, -150, -100, -75, -50, -40, -30, -20, -10, -1]
    cmap: gist_ncar
    colors: cin_colors
    ncl_name: CIN_P0_2L108_GLC0
    unit: J/kg
    vertical_index: 2
    vertical_level_name: lv_SPDL4_l0
  mx90mb: # Lowest 90 mb Mixed Layer CIN
    ncl_name: CIN_P0_2L108_GLC0
    title: 'ML CIN < -50'
    vertical_index: 0
    vertical_level_name: lv_SPDL4_l0
  sfc: &sfc_cin
    clevs: [-300, -200, -150, -100, -75, -50, -40, -30, -20, -10, -1]
    cmap: gist_ncar
    colors: cin_colors
    ncl_name: CIN_P0_L1_GLC0
    ticks: 0
    title: Surface CIN
    unit: J/kg
    vertical_index: 2
    vertical_level_name: lv_SPDL4_l0
  sfclt:
    <<: *sfc_cin
    title: Surface CIN < -50
cloudcover:
  blcc: &cld_cover # PBL ... 1 km Cloud Cover
    clevs: [2, 5, 10, 20, 30, 40, 50, 60, 70, 80, 90, 95]
    cmap: gist_ncar
    colors: cldcov_colors
    ncl_name: TCDC_P0_L211_GLC0
    ticks: 0
    title: PBL ... 1km Cloud Cover
    unit: '%'
  high:
    <<: *cld_cover
    clevs: [2, 5, 10, 20, 30, 40, 50, 60, 70, 80, 90, 95]
    cmap: gist_ncar
    colors: cldcov_colors
    ncl_name: HCDC_P0_L234_GLC0
    ticks: 0
    title: High-Level Cloud Cover
    unit: '%'
  low:
    <<: *cld_cover
    ncl_name: LCDC_P0_L214_GLC0
    title: Low-Level Cloud Cover
  mid:
    <<: *cld_cover
    ncl_name: MCDC_P0_L224_GLC0
    title: Mid-Level Cloud Cover
  total:
    <<: *cld_cover
    ncl_name: TCDC_P0_L10_GLC0
    title: Total Cloud Cover
cref: # Composite reflectivity
  sfc:
    <<: *refl
    ncl_name: REFC_P0_L10_GLC0
    title: Composite Reflectivity
cpofp: # Frozen Precipitation Percentage
  sfc:
    clevs: [-0.1, 10, 20, 30, 40, 50, 60, 70, 80, 90, 100]
    cmap: gist_ncar
    colors: frzn_colors
    ncl_name: CPOFP_P0_L1_GLC0
    ticks: 0
    title: Frozen Precip Percentage
    unit: '%'
ctop: # Cloud top height
  ua:
    clevs: !!python/object/apply:numpy.arange [0, 61, 5]
    cmap: gist_ncar
    colors: ceil_colors
    ncl_name: HGT_P0_L3_GLC0
    ticks: 0
    title: Cloud Top Height
    transform: conversions.m_to_kft
    unit: kft asl
dewp: # Dew point temperature
  2m:
    clevs: [-60, -50, -40, -30, -20, -10, 0, 10, 12, 14, 16, 18, 20, 22, 24, 26, 28, 30, 32, 34, 36, 38, 40, 42, 44, 46, 48, 50, 52, 54, 56, 58, 60, 62, 64, 66, 68, 70, 80, 90, 100, 110, 120]
    cmap: Carbone42_r
    colors: dewp_colors
    ncl_name: DPT_P0_L103_GLC0
    ticks: -4
    transform: conversions.k_to_f
    unit: F
    wind: 10m
echotop: # Echo Top
  sfc:
    clevs: !!python/object/apply:numpy.arange [4, 50, 3]
    cmap: NWSReflectivity
    colors: cref_colors
    ncl_name: RETOP_P0_L3_GLC0
    ticks: 0
    title: Echo Top
    transform: conversions.m_to_kft
    unit: kft
G113bt: # GOES-W Brightness temperature, water vapor (Ch 3)
  sat: &goes_sat
    clevs: !!python/object/apply:numpy.arange [-80, 41, 1]
    cmap: WVCIMSS_r
    colors: goes_colors
    ncl_name: SBT113_P0_L8_GLC0
    ticks: -10
    title: GOES-W Brightness Temperature, Water Vapor
    transform: conversions.k_to_c
    unit: ch 3
G114bt: # GOES-W Brightness temperature, infrared (Ch 4)
  sat:
    <<: *goes_sat
    ncl_name: SBT114_P0_L8_GLC0
    title: GOES-W Brightness Temperature, Infrared
    unit: ch 4
G123bt: # GOES-E Brightness temperature, water vapor (Ch 3)
  sat:
    <<: *goes_sat
    ncl_name: SBT123_P0_L8_GLC0
    title: GOES-E Brightness Temperature, Water Vapor
G124bt: # GOES-E Brightness temperature, infrared (Ch 4)
  sat:
    <<: *goes_sat
    ncl_name: SBT124_P0_L8_GLC0
    title: GOES-E Brightness Temperature, Infrared
    unit: ch 4
gh: # Geopotential height
  500mb: &ua_gh
    clevs: !!python/object/apply:numpy.arange [6, 990, 6]
    cmap: precipitation
    colors: terrain_colors
    ncl_name:
      prs: HGT_P0_L100_GLC0
      nat: HGT_P0_L105_GLC0
    ticks: 4
    transform: conversions.m_to_dm
    unit: dm
  700mb:
    <<: *ua_gh
    clevs: !!python/object/apply:numpy.arange [201, 373, 3]
  850mb:
    <<: *ua_gh
    clevs: !!python/object/apply:numpy.arange [3, 600, 3]
  925mb:
    <<: *ua_gh
    clevs: !!python/object/apply:numpy.arange [3, 600, 3]
  1000mb:
    <<: *ua_gh
  sfc:
    <<: *ua_gh
    clevs: !!python/object/apply:numpy.arange [0, 5000, 250]
    cmap: gist_earth
    ncl_name: HGT_P0_L1_GLC0
    ticks: 0
    transform: []
    unit: gpm
  ua:
    <<: *ua_gh
gust:
  10m:
    clevs: !!python/object/apply:numpy.arange [5, 95, 5]
    cmap: gist_ncar
    colors: wind_colors
    ncl_name: GUST_P0_L1_GLC0
    ticks: 5
    transform: conversions.ms_to_kt
    unit: kt
hail: # Max 1h Hail diameter
  maxsfc: &hail # surface
    clevs: [0.01, 0.25, 0.50, 0.75, 1.0, 1.5, 2.0, 2.5, 3.0]
    cmap: gist_ncar
    colors: hail_colors
    ncl_name: HAIL_P8_L104_GLC0_max1h
    ticks: 0
    title: Max 1h Hail/Graupel Diameter at Surface
    transform: conversions.m_to_in
    unit: in
  max: # total atmosphere
    <<: *hail
    ncl_name: HAIL_P8_L10_GLC0_max1h
    title: Max 1h Hail/Graupel Diameter, Total Atm
hailcast: # Max 1h Hail diameter
  maxsfc: # surface, from HAILCAST
    <<: *hail
    ncl_name: HAIL_P8_L1_GLC0_max1h
    title: Max 1h Hail Diameterat Sfc from HAILCAST
hlcy: # Helicity
  in16: &hlcy # Hourly updraft helicity over 1-6 km layer
    clevs: !!python/object/apply:numpy.arange [25, 301, 25]
    cmap: gist_ncar
    colors: hlcy_colors
    ncl_name: UPHL_P0_2L103_GLC0
    ticks: 25
    title: 1-6km Updraft Helicity
    unit: m2/s2
    vertical_index: 1
    vertical_level_name: lv_HTGL6_l0
  in25: # Hourly updraft helicity over 2-5 km layer
    <<: *hlcy 
    clevs: !!python/object/apply:numpy.arange [25, 301, 25]
    ncl_name: UPHL_P0_2L103_GLC0
    title: 2-5km Updraft Helicity
    vertical_index: 0
  mn02: # Hourly minimum of updraft helicity over 0-2 km layer
    <<: *hlcy
    clevs: !!python/object/apply:numpy.arange [12.5, 150.5, 12.5]
    ncl_name: VAR_0_7_200_P8_2L103_GLC0_min1h
    ticks: 12.5
    title: 0-2km Min Updraft Helicity (over prv hr)
    vertical_index: 0
    vertical_level_name: lv_HTGL12_l0
  mn03: # Hourly minimum of updraft helicity over 0-3 km layer
    <<: *hlcy
    clevs: !!python/object/apply:numpy.arange [12.5, 150.5, 12.5]
    ncl_name: VAR_0_7_200_P8_2L103_GLC0_min1h
    ticks: 12.5
    title: 0-3km Min Updraft Helicity (over prv hr)
    vertical_index: 1
    vertical_level_name: lv_HTGL12_l0
  mn16: # Hourly minimum of updraft helicity over 1-6 km layer
    <<: *hlcy
    clevs: !!python/object/apply:numpy.arange [25, 301, 25]
    ncl_name: VAR_0_7_200_P8_2L103_GLC0_min1h
    title: 1-6km Min Updraft Helicity (over prv hr)
    vertical_index: 3
    vertical_level_name: lv_HTGL12_l0
  mn25: # Hourly minimum of updraft helicity over 2-5 km layer
    <<: *hlcy
    clevs: !!python/object/apply:numpy.arange [25, 301, 25]
    ncl_name: VAR_0_7_200_P8_2L103_GLC0_min1h
    title: 2-5km Min Updraft Helicity (over prv hr)
    vertical_index: 2
    vertical_level_name: lv_HTGL12_l0
  mx02: # Hourly maximum of updraft helicity over 0-2 km layer
    <<: *hlcy
    clevs: !!python/object/apply:numpy.arange [12.5, 150.5, 12.5]
    ncl_name: MXUPHL_P8_2L103_GLC0_max1h
    ticks: 12.5
    title: 0-2km Max Updraft Helicity (over prv hr)
    vertical_index: 0
    vertical_level_name: lv_HTGL12_l1
  mx03: # Hourly maximum of updraft helicity over 0-3 km layer
    <<: *hlcy
    clevs: !!python/object/apply:numpy.arange [12.5, 150.5, 12.5]
    ncl_name: MXUPHL_P8_2L103_GLC0_max1h
    ticks: 12.5
    title: 0-3km Max Updraft Helicity (over prv hr)
    vertical_index: 1
    vertical_level_name: lv_HTGL12_l0
  mx16: # Hourly maximum of updraft helicity over 1-6 km layer
    <<: *hlcy
    clevs: !!python/object/apply:numpy.arange [25, 301, 25]
    ncl_name: MXUPHL_P8_2L103_GLC0_max1h
    title: 1-6km Max Updraft Helicity (over prv hr)
    vertical_index: 3
    vertical_level_name: lv_HTGL12_l0
  mx25: # Hourly maximum of updraft helicity over 2-5 km layer
    <<: *hlcy
    clevs: !!python/object/apply:numpy.arange [25, 301, 25]
    ncl_name: MXUPHL_P8_2L103_GLC0_max1h
    title: 2-5km Max Updraft Helicity (over prv hr)
    vertical_index: 2
    vertical_level_name: lv_HTGL12_l0
  sr01: # 0-1 km Storm Relative Helicity
    <<: *hlcy
    clevs: [25, 50, 100, 150, 200, 250, 300, 400, 500, 600, 700, 800]
    ncl_name: HLCY_P0_2L103_GLC0
    unit: $m^2 / s^2$
    ticks: 0
    title: 0-1 km Storm Relative Helicity
    vertical_index: 0
    vertical_level_name: lv_HTGL5_l0
  sr03: # 0-3 km Storm Relative Helicity
    <<: *hlcy
    clevs: [25, 50, 100, 150, 200, 250, 300, 400, 500, 600, 700, 800]
    ncl_name: HLCY_P0_2L103_GLC0
    unit: $m^2 / s^2$
    ticks: 0
    title: 0-3 km Storm Relative Helicity
    vertical_index: 1
    vertical_level_name: lv_HTGL5_l0
hpbl: # Height of Planetary Boundary Layer
  sfc: 
    clevs: [25, 50, 100, 200, 300, 500, 750, 1000, 1500, 2000, 2500, 3000, 4000, 5000]
    cmap: ir_rgbv
    colors: pbl_colors
    ncl_name: HPBL_P0_L1_GLC0
    ticks: 0
    title: PBL Height
    unit: m
lcl: # Lifted condensation level
  sfc: &lcl
    clevs: !!python/object/apply:numpy.arange [0, 5000, 250]
    cmap: rainbow
    colors: lcl_colors
    contours:
      lcl:
        colors: white
        levels: [1000, 100000]
        linewidths: 1.2
    ncl_name: HGT_P0_L5_GLC0
    ticks: -2
    title: Lifted Condensation Level Height
    unit: m agl
  ua:
    <<: *lcl
    unit: m
lhtfl: # Latent Heat Net Flux
  sfc: &heat_flux
    clevs: !!python/object/apply:numpy.arange [-100, 401, 25]
    cmap: Carbone42
    colors: heat_flux_colors
    ncl_name: LHTFL_P0_L1_GLC0
    ticks: 0
    title: Latent Heat Net Flux
    unit: W/m^2
li: # Lifted Index
  best: &lifted_index
    clevs: !!python/object/apply:numpy.arange [-15, 16]
    cmap: Spectral
    colors: lifted_index_colors
    ncl_name: 4LFTX_P0_2L108_GLC0
    ticks: 0
    title: Best Lifted Index (lowest 180 mb)
    unit: C
  sfc:
    <<: *lifted_index
    ncl_name: LFTX_P0_2L100_GLC0
    title: Surface Lifted Index
lpl: # Lifted parcel level
  agl:
    ncl_name: PLPL_P0_2L108_GLC0
    title: Lifted Parcel Level AGL >50
    transform:
      funcs: [conversions.pa_to_hpa, field_diff, opposite]
      kwargs:
        variable2: pres
        level2: sfc
    unit: hPa
  ua:
    ncl_name: PLPL_P0_2L108_GLC0
    transform: conversions.pa_to_hpa
    unit: hPa
ltg3: # Lightning Threat (LTG1 ... LTG2)
  sfc: 
    clevs: [0.02, 0.5, 1.0, 1.5, 2.0, 2.5, 3, 4, 5, 6, 7, 8, 10, 12]
    cmap: NWSReflectivity
    colors: cref_colors
    ncl_name: LTNG_P0_L10_GLC0
    ticks: 0
    title: Lightning Threat (comb of LTG1 and LTG2)
    unit: flashes / km^2 / 5 min
mref: # Maximum reflectivity for past hour at 1 km AGL
  sfc:
    <<: *refl
    ncl_name: MAXREF_P8_L103_GLC0_max1h
    title: Max 1km agl Reflectivity (over prev hr)
pres:
  sfc:
    clevs: !!python/object/apply:numpy.arange [650, 1051, 4]
    cmap: gist_ncar
    colors: ps_colors
    ncl_name: PRES_P0_L1_GLC0
    ticks: 20
    transform: conversions.pa_to_hpa
    unit: hPa
  msl:
    clevs: !!python/object/apply:numpy.arange [650, 1051, 4]
    cmap: gist_ncar
    colors: ps_colors
    ncl_name: MSLMA_P0_L101_GLC0
    ticks: 20
    transform: conversions.pa_to_hpa
    unit: hPa
  ua:
    ncl_name: PRES_P0_L105_GLC0
ptmp: # Potential temperature
  2m:
    clevs: !!python/object/apply:numpy.arange [210, 350, 5]
    cmap: jet
    colors: t_colors
    ncl_name: POT_P0_L103_GLC0
    ticks: 10
    unit: K
    wind: 10m
pwtr: # Precipitable water
  sfc:
    clevs: !!python/object/apply:numpy.arange [4, 81, 4]
    cmap: gist_ncar
    colors: pw_colors
    ncl_name: PWAT_P0_L200_GLC0
    ticks: 4
    unit: mm
ref: # Maximum reflectivity for past hour at 1 km AGL
  m10:
    <<: *refl
    ncl_name: REFD_P0_L20_GLC0
    title: -10C Isothermal Reflectivity
  maxm10:
    <<: *refl
    ncl_name: REFD_P8_L20_GLC0_max1h
    title: Max 1h -10C Isothermal Reflectivity
rh: # Relative Humidity
  2m: &rh
    clevs: [10, 20, 30, 40, 50, 60, 70, 80, 90, 95, 100, 105]
    cmap: gist_ncar
    colors: rh_colors
    ncl_name: RH_P0_L103_GLC0
    ticks: 10
    unit: '%'
  500mb: &rh_ua
    <<: *rh
    ncl_name: RH_P0_L100_GLC0
    contours:
      pres_sfc:
        colors: 'k'
        levels: [0, 500]
        linewidths: 0.6
    hatches:
      pres_sfc:
        alpha: 0
        hatches: ['...', '']
        levels: [0, 500]
  700mb:
    <<: *rh_ua
    contours:
      pres_sfc:
        levels: [0, 700]
        colors: 'k'
        linewidths: 0.6
    hatches:
      pres_sfc:
        alpha: 0
        hatches: ['...', '']
        levels: [0, 700]
  850mb:
    <<: *rh_ua
    contours:
      pres_sfc:
        levels: [0, 850]
        colors: 'k'
        linewidths: 0.6
    hatches:
      pres_sfc:
        alpha: 0
        hatches: ['...', '']
        levels: [0, 850]
  pw: # RH wrt Precipitable Water
    <<: *rh
    ncl_name: RHPW_P0_L10_GLC0
    title: Relative Humidity wrt Precipitable Water
rvil: # Radar-derived Vertically Integrated Liquid
  sfc: &vert_int_liq
    clevs: [0.05, 0.15, 0.76, 3.47, 6.92, 12, 31.6, 35, 40, 45, 50, 55, 60, 65, 70]
    cmap: NWSReflectivity
    colors: cref_colors
    ncl_name: VIL_P0_L10_GLC0
    ticks: 0
    title: Radar-derived Vertically Integrated Liquid
    unit: kg/m^2
shear:
  01km: &shear # 0-1 km
    clevs: !!python/object/apply:numpy.arange [5, 91, 5]
    cmap: jet
    colors: shear_colors
    ncl_name: VUCSH_P0_2L103_GLC0
    transform:
      funcs: vector_magnitude
      kwargs:
        field2: VVCSH_P0_2L103_GLC0
        one_lev: True
        vertical_index: 0
    ticks: 0
    unit: $s^{-1}$
    vertical_index: 0
    vertical_level_name: lv_HTGL2_l1
  06km: # 0-6 km
    <<: *shear
    transform:
      funcs: vector_magnitude
      kwargs:
        field2: VVCSH_P0_2L103_GLC0
        one_lev: True
        vertical_index: 1
    vertical_index: 1
shtfl: # Sensible Heat Net Flux
  sfc:
    <<: *heat_flux
    ncl_name: SHTFL_P0_L1_GLC0
    ticks: 0
    title: Sensible Heat Net Flux
    unit: W/m^2
soilm: # Soil Moisture Availability
  sfc:
    clevs: [0, 5, 15, 25, 35, 45, 55, 65, 75, 85, 95]
    cmap: Spectral
    colors: soilm_colors
    ncl_name: MSTAV_P0_L106_GLC0
    ticks: 0
    title: Soil Moisture Availability
    unit: "%"
soilt: # Soil Temperature
  0cm: &soilt_levs
    clevs: !!python/object/apply:numpy.arange [240, 311, 10]
    cmap: gist_ncar
    colors: soilt_colors
    ncl_name: TSOIL_P0_2L106_GLC0
    ticks: 0
    title: Soil Temperature at Sfc
    unit: K
    vertical_level_name: lv_DBLL10_l0
  1cm:
    <<: *soilt_levs
    title: Soil Temperature at 1cm
  4cm:
    <<: *soilt_levs
    title: Soil Temperature at 4cm
  10cm:
    <<: *soilt_levs
    title: Soil Temperature at 10cm
  30cm:
    <<: *soilt_levs
    title: Soil Temperature at 30cm
  60cm:
    <<: *soilt_levs
    title: Soil Temperature at 60cm
  1m:
    <<: *soilt_levs
    title: Soil Temperature at 1m
  1.6m:
    <<: *soilt_levs
    title: Soil Temperature at 1.6m
  3m:
    <<: *soilt_levs
    title: Soil Temperature at 3m
soilw: # Soil Moisture
  0cm: &soilw_levs
    clevs: !!python/object/apply:numpy.arange [0.0, 0.61, 0.1]
    cmap: gist_ncar
    colors: soilw_colors
    ncl_name: SOILW_P0_2L106_GLC0
    ticks: 0
    title: Soil Moisture at Sfc
    unit: fraction
    vertical_level_name: lv_DBLL10_l0
  1cm:
    <<: *soilw_levs
    title: Soil Moisture at 1cm
  4cm:
    <<: *soilw_levs
    title: Soil Moisture at 4cm
  10cm:
    <<: *soilw_levs
    title: Soil Moisture at 10cm
  30cm:
    <<: *soilw_levs
    title: Soil Moisture at 30cm
  60cm:
    <<: *soilw_levs
    title: Soil Moisture at 60cm
  1m:
    <<: *soilw_levs
    title: Soil Moisture at 1m
  1.6m:
    <<: *soilw_levs
    title: Soil Moisture at 1.6m
  3m:
    <<: *soilw_levs
    title: Soil Moisture at 3m
solar: # Incoming Solar Radiation
  sfc: &incoming_radiation
    clevs: [50, 100, 200, 300, 400, 500, 600, 700, 800, 900, 1000, 1100]
    cmap: gist_ncar
    colors: vort_colors
    ncl_name: DSWRF_P0_L1_GLC0
    ticks: 0
    title: Incoming Solar Radiation
    unit: W/m^2
sphum: # Specific humidity
  ua:
    ncl_name: SPFH_P0_L105_GLC0
ssrun: # Storm Surface Runoff
  sfc: &precip
    clevs: [0.002, 0.01, 0.05, 0.1, 0.25, 0.50, 0.75, 1.0, 2.0]
    cmap: gist_ncar
    colors: pcp_colors
    ncl_name: SSRUN_P8_L1_GLC0_acc1h
    ticks: 0
    title: Storm Surface Runoff
    transform: conversions.kgm2_to_in
    unit: in
temp: # Temperature
  2ds: # 2m - Sfc
    clevs: !!python/object/apply:numpy.arange [-16, 17, 2]
    cmap: seismic
    colors: centered_diff
    ncl_name: TMP_P0_L103_GLC0 # 2m Temp
    ticks: 2
    title: 2m Temp - Skin Temp
    transform:
      funcs: [conversions.k_to_f, field_diff]
      kwargs:
        variable2: temp
        level2: sfc
    unit: F
    wind: False
  2m:
    clevs: !!python/object/apply:numpy.arange [-60, 120, 10]
    cmap: jet
    colors: t_colors
    ncl_name: TMP_P0_L103_GLC0
    ticks: 10
    transform: conversions.k_to_f
    unit: F
    wind: 10m
  500mb: &ua_temp
    clevs: !!python/object/apply:numpy.arange [-70, 10, 2.5]
    cmap: jet
    colors: t_colors
    contours:
      pres_sfc:
        levels: [0, 500]
        colors: 'k'
        linewidths: 0.6
      gh:
        colors: grey
    hatches:
      pres_sfc:
        alpha: 0
        hatches: ['...', '']
        levels: [0, 500]
    ncl_name:
      prs: TMP_P0_L100_GLC0
      nat: TMP_P0_L105_GLC0
    ticks: 5
    transform: conversions.k_to_c
    unit: C
    wind: True
  700mb:
    <<: *ua_temp
    clevs: !!python/object/apply:numpy.arange [-40, 40, 2.5]
    contours:
      pres_sfc:
        colors: 'k'
        levels: [0, 700]
        linewidths: 0.6
      gh:
        colors: grey
    hatches:
      pres_sfc:
        alpha: 0
        hatches: ['...', '']
        levels: [0, 700]
    ncl_name:
      prs: TMP_P0_L100_GLC0
      nat: TMP_P0_L105_GLC0
    ticks: 5
    transform: conversions.k_to_c
    unit: C
    wind: True
  850mb:
    <<: *ua_temp
    clevs: !!python/object/apply:numpy.arange [-40, 40, 2.5]
    contours:
      pres_sfc:
        colors: 'k'
        levels: [0, 850]
        linewidths: 0.6
    hatches:
      pres_sfc:
        alpha: 0
        hatches: ['...', '']
        levels: [0, 850]
  925mb:
    <<: *ua_temp
    clevs: !!python/object/apply:numpy.arange [-40, 40, 2.5]
    contours:
      pres_sfc:
        colors: 'k'
        levels: [0, 925]
        linewidths: 0.6
    hatches:
      pres_sfc:
        alpha: 0
        hatches: ['...', '']
        levels: [0, 925]
  sfc:
    clevs: !!python/object/apply:numpy.arange [-60, 120, 10]
    cmap: jet
    colors: t_colors
    ncl_name: TMP_P0_L1_GLC0
    ticks: 20
    transform: conversions.k_to_f
    unit: F
    wind: False
  ua:
    <<: *ua_temp
thick:
  500mb:
    <<: *ua_gh
    transform:
      funcs: [conversions.m_to_dm, field_diff]
      kwargs:
        variable2: gh
        level2: 1000mb
totp: # Hourly total precipitation
  sfc:
    <<: *precip
    contours:
      pres_msl:
        colors: red
        linewidths: 0.8
        levels: !!python/object/apply:numpy.arange [650, 1051, 2]
      thick_500mb:
        colors: blue
        levels: !!python/object/apply:numpy.arange [402, 601, 6]
        linewidths: 0.8
        linestyles: dashed
    ncl_name: APCP_P8_L1_GLC0_acc1h
    title: 1 hr Total Precip
u:
  10m:
    ncl_name: UGRD_P0_L103_GLC0
    transform: conversions.ms_to_kt
  250mb: &ua_uwind
    ncl_name:
      prs: UGRD_P0_L100_GLC0
      nat: UGRD_P0_L105_GLC0
    transform: conversions.ms_to_kt
#  500mb: &ua_uwind
#    ncl_name:
#      prs: VGRD_P0_L100_GLC0
#      nat: VGRD_P0_L105_GLC0
#    transform: conversions.ms_to_kt
  500mb: *ua_uwind
  700mb: *ua_uwind
  850mb: *ua_uwind
  925mb: *ua_uwind
  ua:
    <<: *ua_uwind
ulwrf: # Upward Longwave Radiation Flux
  sfc: &radiation_flux
    clevs: !!python/object/apply:numpy.arange [350, 601, 10]
    cmap: gist_ncar
    colors: radiation_colors
    ncl_name: ULWRF_P0_L1_GLC0
    ticks: 0
    title: Upward Longwave Radiation Flux, Surface
    unit: W/m^2
  top: # Nominal top of atmosphere
    clevs: !!python/object/apply:numpy.arange [80, 341, 2]
    cmap: ir_rgbv_r
    colors: radiation_mix_colors
    ncl_name: ULWRF_P0_L8_GLC0
    ticks: 20
    title: Outgoing Longwave Radiation Flux, Top of Atmosphere
    unit: W/m^2
uswrf: # Upward Shortwave Radiation Flux
  sfc:
    <<: *radiation_flux
    ncl_name: USWRF_P0_L1_GLC0
    title: Upward Shortwave Radiation Flux, Surface
  top: # Nominal top of atmosphere
    <<: *radiation_flux
    clevs: !!python/object/apply:numpy.arange [50, 851, 10]
    cmap: Greys_r
    colors: radiation_bw_colors
    ncl_name: USWRF_P0_L8_GLC0
    ticks: 40
    title: Outgoing Shortwave Radiation Flux, Top of Atmosphere
v:
  10m:
    ncl_name: VGRD_P0_L103_GLC0
    transform: conversions.ms_to_kt
  250mb: &ua_vwind
    ncl_name:
      prs: VGRD_P0_L100_GLC0
      nat: VGRD_P0_L105_GLC0
    transform: conversions.ms_to_kt
#  500mb: &ua_vwind
#    ncl_name:
#      prs: VGRD_P0_L100_GLC0
#      nat: VGRD_P0_L105_GLC0
#    transform: conversions.ms_to_kt
  500mb: *ua_vwind
  700mb: *ua_vwind
  850mb: *ua_vwind
  925mb: *ua_vwind
  ua:
    <<: *ua_vwind
vbdsf: # Incoming Direct Radiation
  sfc:
    <<: *incoming_radiation
    ncl_name: VBDSF_P0_L1_GLC0
    title: Incoming Direct Radiation
vddsf: # Incoming Diffuse Radiation
  sfc:
    <<: *incoming_radiation
    ncl_name: VDDSF_P0_L1_GLC0
    title: Incoming Diffuse Radiation
vil: # Vertically Integrated Liquid
  sfc:
    <<: *vert_int_liq
    ncl_name: VAR_0_16_201_P0_L10_GLC0
    title: Vertically Integrated Liquid
vig: # Vertically-integrated graupel
  sfc:
    clevs: !!python/object/apply:numpy.arange [5, 91, 5]
    cmap: jet
    colors: graupel_colors
    ncl_name: TCOLG_P8_L200_GLC0_max1h
    ticks: 0
    title: Max Vertically Integrated Graupel (over previous hour)
    unit: mm
vis: # Visibility
  sfc:
    clevs: [0.0625, 0.125, 0.25, 0.5, 1, 1.5, 2, 3, 4, 5, 10, 30, 50]
    cmap: gist_ncar
    colors: vis_colors
    ncl_name: VIS_P0_L1_GLC0
    ticks: 0
    title: Sfc Visibility
    transform: conversions.m_to_mi
    unit: mi
vort: # Absolute vorticity
  500mb:
    clevs: !!python/object/apply:numpy.arange [6, 29, 2]
    cmap: gist_ncar
    colors: vort_colors
    contours:
      gh:
        colors: 'xkcd:light gray'
    ncl_name: ABSV_P0_L100_GLC0
    ticks: 2
    transform: conversions.vort_scale
    unit: 1E-5/s
vvel: # Vertical velocity
  700mb:
    clevs: !!python/object/apply:numpy.arange [-17, 34, 5]
    cmap: gist_ncar
    colors: vvel_colors
    contours:
      gh:
        colors: grey
    ncl_name: VVEL_P0_L100_GLC0
    ticks: 5
    transform: conversions.vvel_scale
    unit: -Pa/s * 10
  mean: # Mean Vertical Veolcity
    clevs: [-20, -15, -10, -5, -1, -0.75, -0.5, -0.25, -0.1, 0.1, 0.25, 0.5, 0.75, 1, 5, 10, 15, 20]
#    cmap: nipy_spectral
    cmap: Spectral_r
    colors: mean_vvel_colors
    ncl_name: DZDT_P8_2L104_GLC0_avg1h
    ticks: 0
    title: Mean Vertical Velocity, sigma layers 0.5-0.8
    unit: m/s
vvort: # Vertical vorticity
  mx01: &vvort # Hourly maximum of vertical vorticity over 0-2 km layer
    clevs: !!python/object/apply:numpy.arange [0.0025, 0.0301, 0.0025]
    cmap: gist_ncar
    colors: vort_colors
    ncl_name: RELV_P8_2L103_GLC0_max1h
    ticks: 0
    title: 0-1km Max Vertical Velocity (over prev hour)
    unit: 1/s
    vertical_level_name: lv_HTGL11_l0
  mx02: # Hourly maximum of vertical vorticity over 0-2 km layer
    <<: *vvort 
    title: 0-2km Max Vertical Velocity (over prev hour)
<<<<<<< HEAD
wspeed: # Wind Speed
  10m: &wspeed
    clevs: !!python/object/apply:numpy.arange [5, 95, 5]
    cmap: NWS8bitVel
    colors: wind_colors
    ncl_name: UGRD_P0_L103_GLC0
    ticks: 5
    title: 10m Wind
#    transform: [conversions.ms_to_kt, windspeed]
    transform: [vector_magnitude, conversions.ms_to_kt]
    transform_kwargs:
      field2: VGRD_P0_L103_GLC0
    unit: kt
    wind: True
  850mb:
    <<: *wspeed
    ncl_name: UGRD_P0_L100_GLC0
    title: 850mb Wind
  250mb:
    <<: *wspeed
    clevs: [20, 40, 60, 70, 80, 90, 100, 110, 120, 140, 160, 180, 200]
    colors: wind_colors_high
    ncl_name: UGRD_P0_L100_GLC0
    ticks: 0
    title: 250mb Wind
  mdn: # Hourly Maximum Downdraft Velocity
    #clevs: [0, -0.5, -1, -1.5, -2, -2.5, -5, -7.5, -10, -12.5, -15, -17.5, -20, -22.5, -25, -30, -35, -40]
    clevs: [-40, -35, -30, -25, -22.5, -20, -17.5, -15, -12.5, -10, -7.5, -5, -2.5, -2, -1.5, -1, -0.5]
    colors: mdn_colors
    ncl_name: MAXDVV_P8_2L108_GLC0_max1h
    ticks: 0
    title: Max Downdraft Velocity (over prev hour)
    unit: m/s
  mup: # Hourly Maximum Updraft Velocity
    clevs: [0.5, 1, 1.5, 2, 2.5, 5, 7.5, 10, 12.5, 15, 17.5, 20, 22.5, 25, 30, 35, 40]
    colors: mup_colors
    ncl_name: MAXUVV_P8_2L108_GLC0_max1h
    ticks: 0
    title: Max Updraft Velocity (over prev hour)
    unit: m/s
    
=======
weasd: # Water equivalent of accumulated snow depth
  sfc:
    clevs: [0.01, 0.1, 0.3, 0.5, 1, 2, 3, 4, 5, 7.5, 10, 20]
    cmap: gist_ncar
    colors: accumulated_precip_colors
    ncl_name: WEASD_P8_L1_GLC0_acc{fhr}h
    ticks: 0
    title: Snow Water Equivalent
    transform:
      funcs: conversions.kgm2_to_in
    unit: in
>>>>>>> 5ceb66b2
<|MERGE_RESOLUTION|>--- conflicted
+++ resolved
@@ -13,16 +13,10 @@
 #
 #   colors: name of function that defines a list of colors
 #
-#   contours: a dictionary of fields to be contoured, and their contour key word
-#             arguments. the top level contour name should be the key for the
-#             field to be hatched, and may inidicate a different level separated
-#             by an underscore, e.g. rh_850mb would contour the 850mb level rh
-#             on the map.
-#
-#   hatches: a dictionary of fields to be hatched, and their contourf key word
-#            arguments. the top level hatch name should be the key for the field
-#            to be hatched, and may have a different level separated by an
-#            underscore, e.g. rh_850mb would hatch the 850mb level.
+#   contour: specifies a field to be contoured, and must come from same level
+#
+#   layer: for arrays with multiple fields stacked in the vertical,
+#          provide the desired level
 #
 #   ncl_name: the name of the variable as expected by NCL
 #
@@ -36,15 +30,11 @@
 #              of the method. To call a function from a module, use the syntax
 #              "module.function"
 #
+#   transform_kwargs: the contents form a quaternary level of yaml heirarchy
+#                     with keys corresponding to transform function arguments,
+#                     and their values.
+#
 #   unit: the resulting unit of the variable
-#
-#   vertical_index: index in grib2 file that gives the level
-#                        of 2D field when two or more fields are "stacked"
-#                        into a single 3D array.
-#
-#   vertical_level_name: name of variable in grib2 file that holds the level
-#                        (or bottom level of a layer) of 2D field when two or
-#                        more fields are "stacked" into a single 3D array.
 #
 #   wind: a boolean variable that switches on/off the wind barbs drawn from the
 #         wind at the same level, OR a string specifying the key for the desired
@@ -65,118 +55,59 @@
 #      anchor needs to be applied before another section.
 #
 
-1ref: # Reflectivity at 1 km AGL
-  1000m: &refl
-    clevs: !!python/object/apply:numpy.arange [5, 76, 5]
-    cmap: NWSReflectivity
-    colors: cref_colors
-    ncl_name: REFD_P0_L103_GLC0
-    ticks: 5
-    title: 1 km agl Reflectivity
-    unit: dBZ
-    vertical_level_name: lv_HTGL7
 acpcp: # Accumulated precipitation
-  sfc:
+  sfc: # Not yet supported
     clevs: [0.01, 0.1, 0.25, 0.5, 1, 2, 3, 5, 10, 15, 20, 40]
     cmap: gist_ncar
     colors: accumulated_precip_colors
+    contour_colors: grey
     ncl_name: APCP_P8_L1_GLC0_acc{fhr}h
     ticks: 0
-    transform:
-      funcs: conversions.kgm2_to_in
-    unit: in
-acfrzr: # Run Total Freezing Rain
-  sfc:
-    clevs: [0.002, 0.01, 0.05, 0.1, 0.25, 0.5, 0.75, 1, 2]
-    cmap: gist_ncar
-    colors: pcp_colors
-    ncl_name: FROZR_P8_L1_GLC0_acc{fhr}h
-    ticks: 0
-    transform:
-      funcs: conversions.kgm2_to_in
+    transform: conversions.kgm2_to_in
     unit: in
 cape:
   mu: &cape # Most Unstable CAPE
     clevs: [1, 100, 500, 1000, 1500, 2000, 2500, 3000, 3500, 4000, 4500, 5000]
     cmap: gist_ncar
     colors: vort_colors
-    contours:
-      cape:
-        colors: white
-        levels: [1000, 100000]
-        linewidths: 1.2
-      lpl_agl:
-        colors: 'k'
-        levels: [50, 1000]
-        linewidths: 0.6
-    hatches:
-      lpl_agl:
-        alpha: 0
-        hatches: ['///', '']
-        levels: [50, 1000]
+    layer: 2
     ncl_name: CAPE_P0_2L108_GLC0
     ticks: 0
     title: Most Unstable CAPE
     unit: J/kg
-    vertical_index: 2
-    vertical_level_name: lv_SPDL4_l0
   mul: # Most Unstable Layer CAPE
     <<: *cape
-    contours:
-    hatches:
+    layer: 1
     ncl_name: CAPE_P0_2L108_GLC0
     title: Most Unstable Layer CAPE
-    vertical_index: 1
   mx90mb: # Lowest 90 mb Mixed Layer CAPE
     <<: *cape
-    contours:
-      cin:
-        colors: 'k'
-        levels: [-1000, -50]
-        linewidths: 0.6
-    hatches:
-      cin_mx90mb:
-        alpha: 0
-        hatches: ['///', '']
-        levels: [-1000, -50]
-    vertical_index: 0
+    layer: 0
     ncl_name: CAPE_P0_2L108_GLC0
     title: Lowest 90 mb Mixed Layer CAPE
   sfc:
     <<: *cape
-    contours:
-      cin:
-        colors: 'k'
-        levels: [-1000, -50]
-        linewidths: 0.6
-    hatches:
-      cin_sfclt:
-        alpha: 0
-        hatches: ['///', '']
-        levels: [-1000, -50]
     ncl_name: CAPE_P0_L1_GLC0
     title: Surface CAPE
 cell: # Storm cell motion
   ua:
     ncl_name: USTM_P0_2L103_GLC0
-    transform:
-      funcs: [vector_magnitude, conversions.ms_to_kt]
-      kwargs:
-        field2: VSTM_P0_2L103_GLC0
+    transform: [vector_magnitude, conversions.ms_to_kt]
+    transform_kwargs:
+      field2: VSTM_P0_2L103_GLC0
     unit: kt
 ceil: # Ceiling
   ua: &ceil
-    clevs: [0, 0.1, 0.3, 0.5, 1, 2, 3, 5, 10, 15, 20, 30, 52]
+    clevs: [0, 0.1, 0.3, 0.5, 1, 2, 3, 5, 10, 15, 20, 30, 60]
     cmap: gist_ncar
     colors: ceil_colors
     ncl_name: HGT_P0_L215_GLC0
     ticks: 0
     title: Ceiling
-    transform:
-      funcs: [field_diff, conversions.m_to_kft]
-      kwargs:
-        variable2: gh
-        level2: sfc
+    transform: [field_diff, conversions.m_to_kft]
+    transform_kwargs:
+      variable2: gh
+      level2: sfc
     unit: kft agl
 ceilexp: # Ceiling - experimental
   ua:
@@ -190,19 +121,10 @@
     title: Ceiling (exp-2)
 cin: # Surface Convective Inhibition
   mu:
-    clevs: [-300, -200, -150, -100, -75, -50, -40, -30, -20, -10, -1]
-    cmap: gist_ncar
-    colors: cin_colors
     ncl_name: CIN_P0_2L108_GLC0
+    layer: 2
     unit: J/kg
-    vertical_index: 2
-    vertical_level_name: lv_SPDL4_l0
-  mx90mb: # Lowest 90 mb Mixed Layer CIN
-    ncl_name: CIN_P0_2L108_GLC0
-    title: 'ML CIN < -50'
-    vertical_index: 0
-    vertical_level_name: lv_SPDL4_l0
-  sfc: &sfc_cin
+  sfc:
     clevs: [-300, -200, -150, -100, -75, -50, -40, -30, -20, -10, -1]
     cmap: gist_ncar
     colors: cin_colors
@@ -210,22 +132,8 @@
     ticks: 0
     title: Surface CIN
     unit: J/kg
-    vertical_index: 2
-    vertical_level_name: lv_SPDL4_l0
-  sfclt:
-    <<: *sfc_cin
-    title: Surface CIN < -50
-cloudcover:
-  blcc: &cld_cover # PBL ... 1 km Cloud Cover
-    clevs: [2, 5, 10, 20, 30, 40, 50, 60, 70, 80, 90, 95]
-    cmap: gist_ncar
-    colors: cldcov_colors
-    ncl_name: TCDC_P0_L211_GLC0
-    ticks: 0
-    title: PBL ... 1km Cloud Cover
-    unit: '%'
-  high:
-    <<: *cld_cover
+cloud_cover:
+  high: &cld_cover
     clevs: [2, 5, 10, 20, 30, 40, 50, 60, 70, 80, 90, 95]
     cmap: gist_ncar
     colors: cldcov_colors
@@ -246,19 +154,13 @@
     ncl_name: TCDC_P0_L10_GLC0
     title: Total Cloud Cover
 cref: # Composite reflectivity
-  sfc:
-    <<: *refl
+  sfc: &refl
+    clevs: !!python/object/apply:numpy.arange [5, 76, 5]
+    cmap: NWSReflectivity
+    colors: cref_colors
     ncl_name: REFC_P0_L10_GLC0
-    title: Composite Reflectivity
-cpofp: # Frozen Precipitation Percentage
-  sfc:
-    clevs: [-0.1, 10, 20, 30, 40, 50, 60, 70, 80, 90, 100]
-    cmap: gist_ncar
-    colors: frzn_colors
-    ncl_name: CPOFP_P0_L1_GLC0
-    ticks: 0
-    title: Frozen Precip Percentage
-    unit: '%'
+    ticks: 5
+    unit: dB
 ctop: # Cloud top height
   ua:
     clevs: !!python/object/apply:numpy.arange [0, 61, 5]
@@ -267,28 +169,19 @@
     ncl_name: HGT_P0_L3_GLC0
     ticks: 0
     title: Cloud Top Height
-    transform: conversions.m_to_kft
+    transform: [conversions.m_to_kft]
     unit: kft asl
 dewp: # Dew point temperature
   2m:
     clevs: [-60, -50, -40, -30, -20, -10, 0, 10, 12, 14, 16, 18, 20, 22, 24, 26, 28, 30, 32, 34, 36, 38, 40, 42, 44, 46, 48, 50, 52, 54, 56, 58, 60, 62, 64, 66, 68, 70, 80, 90, 100, 110, 120]
     cmap: Carbone42_r
     colors: dewp_colors
+    contour_colors: grey
     ncl_name: DPT_P0_L103_GLC0
     ticks: -4
     transform: conversions.k_to_f
     unit: F
     wind: 10m
-echotop: # Echo Top
-  sfc:
-    clevs: !!python/object/apply:numpy.arange [4, 50, 3]
-    cmap: NWSReflectivity
-    colors: cref_colors
-    ncl_name: RETOP_P0_L3_GLC0
-    ticks: 0
-    title: Echo Top
-    transform: conversions.m_to_kft
-    unit: kft
 G113bt: # GOES-W Brightness temperature, water vapor (Ch 3)
   sat: &goes_sat
     clevs: !!python/object/apply:numpy.arange [-80, 41, 1]
@@ -336,12 +229,9 @@
   925mb:
     <<: *ua_gh
     clevs: !!python/object/apply:numpy.arange [3, 600, 3]
-  1000mb:
-    <<: *ua_gh
   sfc:
     <<: *ua_gh
     clevs: !!python/object/apply:numpy.arange [0, 5000, 250]
-    cmap: gist_earth
     ncl_name: HGT_P0_L1_GLC0
     ticks: 0
     transform: []
@@ -357,191 +247,82 @@
     ticks: 5
     transform: conversions.ms_to_kt
     unit: kt
-hail: # Max 1h Hail diameter
-  maxsfc: &hail # surface
-    clevs: [0.01, 0.25, 0.50, 0.75, 1.0, 1.5, 2.0, 2.5, 3.0]
-    cmap: gist_ncar
-    colors: hail_colors
-    ncl_name: HAIL_P8_L104_GLC0_max1h
-    ticks: 0
-    title: Max 1h Hail/Graupel Diameter at Surface
-    transform: conversions.m_to_in
-    unit: in
-  max: # total atmosphere
-    <<: *hail
-    ncl_name: HAIL_P8_L10_GLC0_max1h
-    title: Max 1h Hail/Graupel Diameter, Total Atm
-hailcast: # Max 1h Hail diameter
-  maxsfc: # surface, from HAILCAST
-    <<: *hail
-    ncl_name: HAIL_P8_L1_GLC0_max1h
-    title: Max 1h Hail Diameterat Sfc from HAILCAST
 hlcy: # Helicity
   in16: &hlcy # Hourly updraft helicity over 1-6 km layer
     clevs: !!python/object/apply:numpy.arange [25, 301, 25]
     cmap: gist_ncar
     colors: hlcy_colors
+    layer: 1
     ncl_name: UPHL_P0_2L103_GLC0
     ticks: 25
     title: 1-6km Updraft Helicity
     unit: m2/s2
-    vertical_index: 1
-    vertical_level_name: lv_HTGL6_l0
   in25: # Hourly updraft helicity over 2-5 km layer
     <<: *hlcy 
-    clevs: !!python/object/apply:numpy.arange [25, 301, 25]
+    layer: 0
     ncl_name: UPHL_P0_2L103_GLC0
     title: 2-5km Updraft Helicity
-    vertical_index: 0
-  mn02: # Hourly minimum of updraft helicity over 0-2 km layer
-    <<: *hlcy
+  mx02: # Hourly maximum of updraft helicity over 0-2 km layer
+    <<: *hlcy 
     clevs: !!python/object/apply:numpy.arange [12.5, 150.5, 12.5]
-    ncl_name: VAR_0_7_200_P8_2L103_GLC0_min1h
-    ticks: 12.5
-    title: 0-2km Min Updraft Helicity (over prv hr)
-    vertical_index: 0
-    vertical_level_name: lv_HTGL12_l0
-  mn03: # Hourly minimum of updraft helicity over 0-3 km layer
-    <<: *hlcy
-    clevs: !!python/object/apply:numpy.arange [12.5, 150.5, 12.5]
-    ncl_name: VAR_0_7_200_P8_2L103_GLC0_min1h
-    ticks: 12.5
-    title: 0-3km Min Updraft Helicity (over prv hr)
-    vertical_index: 1
-    vertical_level_name: lv_HTGL12_l0
-  mn16: # Hourly minimum of updraft helicity over 1-6 km layer
-    <<: *hlcy
-    clevs: !!python/object/apply:numpy.arange [25, 301, 25]
-    ncl_name: VAR_0_7_200_P8_2L103_GLC0_min1h
-    title: 1-6km Min Updraft Helicity (over prv hr)
-    vertical_index: 3
-    vertical_level_name: lv_HTGL12_l0
-  mn25: # Hourly minimum of updraft helicity over 2-5 km layer
-    <<: *hlcy
-    clevs: !!python/object/apply:numpy.arange [25, 301, 25]
-    ncl_name: VAR_0_7_200_P8_2L103_GLC0_min1h
-    title: 2-5km Min Updraft Helicity (over prv hr)
-    vertical_index: 2
-    vertical_level_name: lv_HTGL12_l0
-  mx02: # Hourly maximum of updraft helicity over 0-2 km layer
-    <<: *hlcy
-    clevs: !!python/object/apply:numpy.arange [12.5, 150.5, 12.5]
+    layer: 0
     ncl_name: MXUPHL_P8_2L103_GLC0_max1h
     ticks: 12.5
     title: 0-2km Max Updraft Helicity (over prv hr)
-    vertical_index: 0
-    vertical_level_name: lv_HTGL12_l1
   mx03: # Hourly maximum of updraft helicity over 0-3 km layer
-    <<: *hlcy
+    <<: *hlcy 
     clevs: !!python/object/apply:numpy.arange [12.5, 150.5, 12.5]
+    layer: 1
     ncl_name: MXUPHL_P8_2L103_GLC0_max1h
     ticks: 12.5
     title: 0-3km Max Updraft Helicity (over prv hr)
-    vertical_index: 1
-    vertical_level_name: lv_HTGL12_l0
   mx16: # Hourly maximum of updraft helicity over 1-6 km layer
     <<: *hlcy
-    clevs: !!python/object/apply:numpy.arange [25, 301, 25]
+    layer: 3
+    title: 1-6km Max Updraft Helicity (over prv hr)
     ncl_name: MXUPHL_P8_2L103_GLC0_max1h
-    title: 1-6km Max Updraft Helicity (over prv hr)
-    vertical_index: 3
-    vertical_level_name: lv_HTGL12_l0
   mx25: # Hourly maximum of updraft helicity over 2-5 km layer
     <<: *hlcy
-    clevs: !!python/object/apply:numpy.arange [25, 301, 25]
+    layer: 2
     ncl_name: MXUPHL_P8_2L103_GLC0_max1h
     title: 2-5km Max Updraft Helicity (over prv hr)
-    vertical_index: 2
-    vertical_level_name: lv_HTGL12_l0
-  sr01: # 0-1 km Storm Relative Helicity
-    <<: *hlcy
-    clevs: [25, 50, 100, 150, 200, 250, 300, 400, 500, 600, 700, 800]
+  sr01:
+    layer: 0
     ncl_name: HLCY_P0_2L103_GLC0
     unit: $m^2 / s^2$
-    ticks: 0
-    title: 0-1 km Storm Relative Helicity
-    vertical_index: 0
-    vertical_level_name: lv_HTGL5_l0
-  sr03: # 0-3 km Storm Relative Helicity
-    <<: *hlcy
-    clevs: [25, 50, 100, 150, 200, 250, 300, 400, 500, 600, 700, 800]
+  sr03:
+    layer: 1
     ncl_name: HLCY_P0_2L103_GLC0
     unit: $m^2 / s^2$
-    ticks: 0
-    title: 0-3 km Storm Relative Helicity
-    vertical_index: 1
-    vertical_level_name: lv_HTGL5_l0
-hpbl: # Height of Planetary Boundary Layer
-  sfc: 
-    clevs: [25, 50, 100, 200, 300, 500, 750, 1000, 1500, 2000, 2500, 3000, 4000, 5000]
-    cmap: ir_rgbv
-    colors: pbl_colors
-    ncl_name: HPBL_P0_L1_GLC0
-    ticks: 0
-    title: PBL Height
-    unit: m
 lcl: # Lifted condensation level
   sfc: &lcl
     clevs: !!python/object/apply:numpy.arange [0, 5000, 250]
     cmap: rainbow
     colors: lcl_colors
-    contours:
-      lcl:
-        colors: white
-        levels: [1000, 100000]
-        linewidths: 1.2
+    contour_colors: white
     ncl_name: HGT_P0_L5_GLC0
     ticks: -2
     title: Lifted Condensation Level Height
+    transform: field_diff
+    transform_kwargs:
+      variable2: gh
+      level2: sfc
     unit: m agl
   ua:
     <<: *lcl
     unit: m
-lhtfl: # Latent Heat Net Flux
-  sfc: &heat_flux
-    clevs: !!python/object/apply:numpy.arange [-100, 401, 25]
-    cmap: Carbone42
-    colors: heat_flux_colors
-    ncl_name: LHTFL_P0_L1_GLC0
-    ticks: 0
-    title: Latent Heat Net Flux
-    unit: W/m^2
 li: # Lifted Index
-  best: &lifted_index
-    clevs: !!python/object/apply:numpy.arange [-15, 16]
-    cmap: Spectral
-    colors: lifted_index_colors
+  sfc:
+    ncl_name: LFTX_P0_2L100_GLC0
+    unit: K
+  best:
     ncl_name: 4LFTX_P0_2L108_GLC0
-    ticks: 0
-    title: Best Lifted Index (lowest 180 mb)
-    unit: C
-  sfc:
-    <<: *lifted_index
-    ncl_name: LFTX_P0_2L100_GLC0
-    title: Surface Lifted Index
+    unit: K
 lpl: # Lifted parcel level
-  agl:
-    ncl_name: PLPL_P0_2L108_GLC0
-    title: Lifted Parcel Level AGL >50
-    transform:
-      funcs: [conversions.pa_to_hpa, field_diff, opposite]
-      kwargs:
-        variable2: pres
-        level2: sfc
-    unit: hPa
   ua:
     ncl_name: PLPL_P0_2L108_GLC0
     transform: conversions.pa_to_hpa
     unit: hPa
-ltg3: # Lightning Threat (LTG1 ... LTG2)
-  sfc: 
-    clevs: [0.02, 0.5, 1.0, 1.5, 2.0, 2.5, 3, 4, 5, 6, 7, 8, 10, 12]
-    cmap: NWSReflectivity
-    colors: cref_colors
-    ncl_name: LTNG_P0_L10_GLC0
-    ticks: 0
-    title: Lightning Threat (comb of LTG1 and LTG2)
-    unit: flashes / km^2 / 5 min
 mref: # Maximum reflectivity for past hour at 1 km AGL
   sfc:
     <<: *refl
@@ -600,206 +381,134 @@
     ncl_name: RH_P0_L103_GLC0
     ticks: 10
     unit: '%'
-  500mb: &rh_ua
+  500mb:
     <<: *rh
     ncl_name: RH_P0_L100_GLC0
-    contours:
-      pres_sfc:
-        colors: 'k'
-        levels: [0, 500]
-        linewidths: 0.6
-    hatches:
-      pres_sfc:
-        alpha: 0
-        hatches: ['...', '']
-        levels: [0, 500]
   700mb:
-    <<: *rh_ua
-    contours:
-      pres_sfc:
-        levels: [0, 700]
-        colors: 'k'
-        linewidths: 0.6
-    hatches:
-      pres_sfc:
-        alpha: 0
-        hatches: ['...', '']
-        levels: [0, 700]
+    <<: *rh
+    ncl_name: RH_P0_L100_GLC0
   850mb:
-    <<: *rh_ua
-    contours:
-      pres_sfc:
-        levels: [0, 850]
-        colors: 'k'
-        linewidths: 0.6
-    hatches:
-      pres_sfc:
-        alpha: 0
-        hatches: ['...', '']
-        levels: [0, 850]
-  pw: # RH wrt Precipitable Water
     <<: *rh
-    ncl_name: RHPW_P0_L10_GLC0
-    title: Relative Humidity wrt Precipitable Water
-rvil: # Radar-derived Vertically Integrated Liquid
-  sfc: &vert_int_liq
-    clevs: [0.05, 0.15, 0.76, 3.47, 6.92, 12, 31.6, 35, 40, 45, 50, 55, 60, 65, 70]
-    cmap: NWSReflectivity
-    colors: cref_colors
-    ncl_name: VIL_P0_L10_GLC0
-    ticks: 0
-    title: Radar-derived Vertically Integrated Liquid
-    unit: kg/m^2
+    ncl_name: RH_P0_L100_GLC0
 shear:
   01km: &shear # 0-1 km
-    clevs: !!python/object/apply:numpy.arange [5, 91, 5]
-    cmap: jet
-    colors: shear_colors
     ncl_name: VUCSH_P0_2L103_GLC0
-    transform:
-      funcs: vector_magnitude
-      kwargs:
-        field2: VVCSH_P0_2L103_GLC0
-        one_lev: True
-        vertical_index: 0
-    ticks: 0
+    layer: 1
+    transform: vector_magnitude
+    transform_kwargs:
+      field2: VVCSH_P0_2L103_GLC0
+      layer: 1
     unit: $s^{-1}$
-    vertical_index: 0
-    vertical_level_name: lv_HTGL2_l1
   06km: # 0-6 km
     <<: *shear
-    transform:
-      funcs: vector_magnitude
-      kwargs:
-        field2: VVCSH_P0_2L103_GLC0
-        one_lev: True
-        vertical_index: 1
-    vertical_index: 1
-shtfl: # Sensible Heat Net Flux
-  sfc:
-    <<: *heat_flux
-    ncl_name: SHTFL_P0_L1_GLC0
-    ticks: 0
-    title: Sensible Heat Net Flux
-    unit: W/m^2
-soilm: # Soil Moisture Availability
-  sfc:
-    clevs: [0, 5, 15, 25, 35, 45, 55, 65, 75, 85, 95]
-    cmap: Spectral
-    colors: soilm_colors
-    ncl_name: MSTAV_P0_L106_GLC0
-    ticks: 0
-    title: Soil Moisture Availability
-    unit: "%"
+    layer: 0
 soilt: # Soil Temperature
-  0cm: &soilt_levs
+  sfc: &soilt_levs
     clevs: !!python/object/apply:numpy.arange [240, 311, 10]
     cmap: gist_ncar
     colors: soilt_colors
+    layer: 0
     ncl_name: TSOIL_P0_2L106_GLC0
     ticks: 0
     title: Soil Temperature at Sfc
     unit: K
-    vertical_level_name: lv_DBLL10_l0
   1cm:
     <<: *soilt_levs
+    layer: 1
     title: Soil Temperature at 1cm
   4cm:
     <<: *soilt_levs
+    layer: 2
     title: Soil Temperature at 4cm
   10cm:
     <<: *soilt_levs
+    layer: 3
     title: Soil Temperature at 10cm
   30cm:
     <<: *soilt_levs
+    layer: 4
     title: Soil Temperature at 30cm
   60cm:
     <<: *soilt_levs
+    layer: 5
     title: Soil Temperature at 60cm
   1m:
     <<: *soilt_levs
+    layer: 6
     title: Soil Temperature at 1m
   1.6m:
     <<: *soilt_levs
+    layer: 7
     title: Soil Temperature at 1.6m
   3m:
     <<: *soilt_levs
+    layer: 8
     title: Soil Temperature at 3m
 soilw: # Soil Moisture
-  0cm: &soilw_levs
+  sfc: &soilw_levs
     clevs: !!python/object/apply:numpy.arange [0.0, 0.61, 0.1]
     cmap: gist_ncar
     colors: soilw_colors
+    layer: 0
     ncl_name: SOILW_P0_2L106_GLC0
     ticks: 0
     title: Soil Moisture at Sfc
     unit: fraction
-    vertical_level_name: lv_DBLL10_l0
   1cm:
     <<: *soilw_levs
+    layer: 1
     title: Soil Moisture at 1cm
   4cm:
     <<: *soilw_levs
+    layer: 2
     title: Soil Moisture at 4cm
   10cm:
     <<: *soilw_levs
+    layer: 3
     title: Soil Moisture at 10cm
   30cm:
     <<: *soilw_levs
+    layer: 4
     title: Soil Moisture at 30cm
   60cm:
     <<: *soilw_levs
+    layer: 5
     title: Soil Moisture at 60cm
   1m:
     <<: *soilw_levs
+    layer: 6
     title: Soil Moisture at 1m
   1.6m:
     <<: *soilw_levs
+    layer: 7
     title: Soil Moisture at 1.6m
   3m:
     <<: *soilw_levs
+    layer: 8
     title: Soil Moisture at 3m
-solar: # Incoming Solar Radiation
-  sfc: &incoming_radiation
-    clevs: [50, 100, 200, 300, 400, 500, 600, 700, 800, 900, 1000, 1100]
-    cmap: gist_ncar
-    colors: vort_colors
-    ncl_name: DSWRF_P0_L1_GLC0
-    ticks: 0
-    title: Incoming Solar Radiation
-    unit: W/m^2
 sphum: # Specific humidity
   ua:
     ncl_name: SPFH_P0_L105_GLC0
-ssrun: # Storm Surface Runoff
-  sfc: &precip
-    clevs: [0.002, 0.01, 0.05, 0.1, 0.25, 0.50, 0.75, 1.0, 2.0]
-    cmap: gist_ncar
-    colors: pcp_colors
-    ncl_name: SSRUN_P8_L1_GLC0_acc1h
-    ticks: 0
-    title: Storm Surface Runoff
-    transform: conversions.kgm2_to_in
-    unit: in
 temp: # Temperature
   2ds: # 2m - Sfc
     clevs: !!python/object/apply:numpy.arange [-16, 17, 2]
     cmap: seismic
     colors: centered_diff
+    contour_colors: grey
     ncl_name: TMP_P0_L103_GLC0 # 2m Temp
     ticks: 2
     title: 2m Temp - Skin Temp
-    transform:
-      funcs: [conversions.k_to_f, field_diff]
-      kwargs:
-        variable2: temp
-        level2: sfc
+    transform: [conversions.k_to_f, field_diff]
+    transform_kwargs:
+      variable2: temp
+      level2: sfc
     unit: F
     wind: False
   2m:
     clevs: !!python/object/apply:numpy.arange [-60, 120, 10]
     cmap: jet
     colors: t_colors
+    contour_colors: grey
     ncl_name: TMP_P0_L103_GLC0
     ticks: 10
     transform: conversions.k_to_f
@@ -809,18 +518,8 @@
     clevs: !!python/object/apply:numpy.arange [-70, 10, 2.5]
     cmap: jet
     colors: t_colors
-    contours:
-      pres_sfc:
-        levels: [0, 500]
-        colors: 'k'
-        linewidths: 0.6
-      gh:
-        colors: grey
-    hatches:
-      pres_sfc:
-        alpha: 0
-        hatches: ['...', '']
-        levels: [0, 500]
+    contour: gh
+    contour_colors: grey
     ncl_name:
       prs: TMP_P0_L100_GLC0
       nat: TMP_P0_L105_GLC0
@@ -831,51 +530,12 @@
   700mb:
     <<: *ua_temp
     clevs: !!python/object/apply:numpy.arange [-40, 40, 2.5]
-    contours:
-      pres_sfc:
-        colors: 'k'
-        levels: [0, 700]
-        linewidths: 0.6
-      gh:
-        colors: grey
-    hatches:
-      pres_sfc:
-        alpha: 0
-        hatches: ['...', '']
-        levels: [0, 700]
-    ncl_name:
-      prs: TMP_P0_L100_GLC0
-      nat: TMP_P0_L105_GLC0
-    ticks: 5
-    transform: conversions.k_to_c
-    unit: C
-    wind: True
   850mb:
     <<: *ua_temp
     clevs: !!python/object/apply:numpy.arange [-40, 40, 2.5]
-    contours:
-      pres_sfc:
-        colors: 'k'
-        levels: [0, 850]
-        linewidths: 0.6
-    hatches:
-      pres_sfc:
-        alpha: 0
-        hatches: ['...', '']
-        levels: [0, 850]
   925mb:
     <<: *ua_temp
     clevs: !!python/object/apply:numpy.arange [-40, 40, 2.5]
-    contours:
-      pres_sfc:
-        colors: 'k'
-        levels: [0, 925]
-        linewidths: 0.6
-    hatches:
-      pres_sfc:
-        alpha: 0
-        hatches: ['...', '']
-        levels: [0, 925]
   sfc:
     clevs: !!python/object/apply:numpy.arange [-60, 120, 10]
     cmap: jet
@@ -887,123 +547,61 @@
     wind: False
   ua:
     <<: *ua_temp
-thick:
-  500mb:
-    <<: *ua_gh
-    transform:
-      funcs: [conversions.m_to_dm, field_diff]
-      kwargs:
-        variable2: gh
-        level2: 1000mb
 totp: # Hourly total precipitation
   sfc:
-    <<: *precip
-    contours:
-      pres_msl:
-        colors: red
-        linewidths: 0.8
-        levels: !!python/object/apply:numpy.arange [650, 1051, 2]
-      thick_500mb:
-        colors: blue
-        levels: !!python/object/apply:numpy.arange [402, 601, 6]
-        linewidths: 0.8
-        linestyles: dashed
+    clevs: [0.002, 0.01, 0.05, 0.1, 0.25, 0.50, 0.75, 1.0, 2.0]
+    cmap: gist_ncar
+    colors: pcp_colors
+    contour_colors: red
     ncl_name: APCP_P8_L1_GLC0_acc1h
+    ticks: 0
     title: 1 hr Total Precip
+    transform: conversions.kgm2_to_in
+    unit: in
 u:
-  10m:
+  10m: &agl_uwind
+    layer: 0
     ncl_name: UGRD_P0_L103_GLC0
     transform: conversions.ms_to_kt
+  80m:
+    <<: *agl_uwind
+    layer: 1
   250mb: &ua_uwind
     ncl_name:
       prs: UGRD_P0_L100_GLC0
       nat: UGRD_P0_L105_GLC0
-    transform: conversions.ms_to_kt
-#  500mb: &ua_uwind
-#    ncl_name:
-#      prs: VGRD_P0_L100_GLC0
-#      nat: VGRD_P0_L105_GLC0
-#    transform: conversions.ms_to_kt
   500mb: *ua_uwind
   700mb: *ua_uwind
   850mb: *ua_uwind
   925mb: *ua_uwind
   ua:
     <<: *ua_uwind
-ulwrf: # Upward Longwave Radiation Flux
-  sfc: &radiation_flux
-    clevs: !!python/object/apply:numpy.arange [350, 601, 10]
-    cmap: gist_ncar
-    colors: radiation_colors
-    ncl_name: ULWRF_P0_L1_GLC0
-    ticks: 0
-    title: Upward Longwave Radiation Flux, Surface
-    unit: W/m^2
-  top: # Nominal top of atmosphere
-    clevs: !!python/object/apply:numpy.arange [80, 341, 2]
-    cmap: ir_rgbv_r
-    colors: radiation_mix_colors
-    ncl_name: ULWRF_P0_L8_GLC0
-    ticks: 20
-    title: Outgoing Longwave Radiation Flux, Top of Atmosphere
-    unit: W/m^2
-uswrf: # Upward Shortwave Radiation Flux
-  sfc:
-    <<: *radiation_flux
-    ncl_name: USWRF_P0_L1_GLC0
-    title: Upward Shortwave Radiation Flux, Surface
-  top: # Nominal top of atmosphere
-    <<: *radiation_flux
-    clevs: !!python/object/apply:numpy.arange [50, 851, 10]
-    cmap: Greys_r
-    colors: radiation_bw_colors
-    ncl_name: USWRF_P0_L8_GLC0
-    ticks: 40
-    title: Outgoing Shortwave Radiation Flux, Top of Atmosphere
 v:
-  10m:
+  10m: &agl_vwind
+    layer: 0
     ncl_name: VGRD_P0_L103_GLC0
     transform: conversions.ms_to_kt
+  80m:
+    <<: *agl_vwind
+    layer: 1
   250mb: &ua_vwind
     ncl_name:
       prs: VGRD_P0_L100_GLC0
       nat: VGRD_P0_L105_GLC0
     transform: conversions.ms_to_kt
-#  500mb: &ua_vwind
-#    ncl_name:
-#      prs: VGRD_P0_L100_GLC0
-#      nat: VGRD_P0_L105_GLC0
-#    transform: conversions.ms_to_kt
   500mb: *ua_vwind
   700mb: *ua_vwind
   850mb: *ua_vwind
   925mb: *ua_vwind
   ua:
     <<: *ua_vwind
-vbdsf: # Incoming Direct Radiation
-  sfc:
-    <<: *incoming_radiation
-    ncl_name: VBDSF_P0_L1_GLC0
-    title: Incoming Direct Radiation
-vddsf: # Incoming Diffuse Radiation
-  sfc:
-    <<: *incoming_radiation
-    ncl_name: VDDSF_P0_L1_GLC0
-    title: Incoming Diffuse Radiation
-vil: # Vertically Integrated Liquid
-  sfc:
-    <<: *vert_int_liq
-    ncl_name: VAR_0_16_201_P0_L10_GLC0
-    title: Vertically Integrated Liquid
-vig: # Vertically-integrated graupel
-  sfc:
-    clevs: !!python/object/apply:numpy.arange [5, 91, 5]
-    cmap: jet
-    colors: graupel_colors
-    ncl_name: TCOLG_P8_L200_GLC0_max1h
-    ticks: 0
-    title: Max Vertically Integrated Graupel (over previous hour)
-    unit: mm
+vil: # Vertically integrated liquid
+  sfc:
+    clevs: [0.05, 0.15, 0.76, 3.47, 6.92, 12, 31.6, 35, 40, 45, 50, 55, 60, 65, 70]
+    cmap: precipitation
+    colors: vil_colors
+    ncl_name: VIL_P0_L10_GLC0
+    ticks: 0
 vis: # Visibility
   sfc:
     clevs: [0.0625, 0.125, 0.25, 0.5, 1, 1.5, 2, 3, 4, 5, 10, 30, 50]
@@ -1012,16 +610,14 @@
     ncl_name: VIS_P0_L1_GLC0
     ticks: 0
     title: Sfc Visibility
-    transform: conversions.m_to_mi
+    transform: [conversions.m_to_mi]
     unit: mi
 vort: # Absolute vorticity
   500mb:
     clevs: !!python/object/apply:numpy.arange [6, 29, 2]
     cmap: gist_ncar
     colors: vort_colors
-    contours:
-      gh:
-        colors: 'xkcd:light gray'
+    contour_colors: grey
     ncl_name: ABSV_P0_L100_GLC0
     ticks: 2
     transform: conversions.vort_scale
@@ -1031,54 +627,51 @@
     clevs: !!python/object/apply:numpy.arange [-17, 34, 5]
     cmap: gist_ncar
     colors: vvel_colors
-    contours:
-      gh:
-        colors: grey
+    contour_colors: grey
     ncl_name: VVEL_P0_L100_GLC0
     ticks: 5
     transform: conversions.vvel_scale
     unit: -Pa/s * 10
-  mean: # Mean Vertical Veolcity
-    clevs: [-20, -15, -10, -5, -1, -0.75, -0.5, -0.25, -0.1, 0.1, 0.25, 0.5, 0.75, 1, 5, 10, 15, 20]
-#    cmap: nipy_spectral
-    cmap: Spectral_r
-    colors: mean_vvel_colors
-    ncl_name: DZDT_P8_2L104_GLC0_avg1h
-    ticks: 0
-    title: Mean Vertical Velocity, sigma layers 0.5-0.8
-    unit: m/s
 vvort: # Vertical vorticity
   mx01: &vvort # Hourly maximum of vertical vorticity over 0-2 km layer
     clevs: !!python/object/apply:numpy.arange [0.0025, 0.0301, 0.0025]
     cmap: gist_ncar
     colors: vort_colors
+    layer: 0
     ncl_name: RELV_P8_2L103_GLC0_max1h
     ticks: 0
     title: 0-1km Max Vertical Velocity (over prev hour)
     unit: 1/s
-    vertical_level_name: lv_HTGL11_l0
   mx02: # Hourly maximum of vertical vorticity over 0-2 km layer
     <<: *vvort 
+    layer: 1
     title: 0-2km Max Vertical Velocity (over prev hour)
-<<<<<<< HEAD
 wspeed: # Wind Speed
   10m: &wspeed
     clevs: !!python/object/apply:numpy.arange [5, 95, 5]
-    cmap: NWS8bitVel
     colors: wind_colors
     ncl_name: UGRD_P0_L103_GLC0
     ticks: 5
     title: 10m Wind
-#    transform: [conversions.ms_to_kt, windspeed]
     transform: [vector_magnitude, conversions.ms_to_kt]
     transform_kwargs:
       field2: VGRD_P0_L103_GLC0
+      layer: 0
     unit: kt
     wind: True
+  80m:
+    <<: *wspeed
+    title: 80m Wind
+    transform_kwargs:
+      field2: VGRD_P0_L103_GLC0
+      layer: 1
   850mb:
     <<: *wspeed
     ncl_name: UGRD_P0_L100_GLC0
     title: 850mb Wind
+    transform_kwargs:
+      field2: VGRD_P0_L100_GLC0
+      layer: 32
   250mb:
     <<: *wspeed
     clevs: [20, 40, 60, 70, 80, 90, 100, 110, 120, 140, 160, 180, 200]
@@ -1086,8 +679,10 @@
     ncl_name: UGRD_P0_L100_GLC0
     ticks: 0
     title: 250mb Wind
+    transform_kwargs:
+      field2: VGRD_P0_L100_GLC0
+      layer: 8
   mdn: # Hourly Maximum Downdraft Velocity
-    #clevs: [0, -0.5, -1, -1.5, -2, -2.5, -5, -7.5, -10, -12.5, -15, -17.5, -20, -22.5, -25, -30, -35, -40]
     clevs: [-40, -35, -30, -25, -22.5, -20, -17.5, -15, -12.5, -10, -7.5, -5, -2.5, -2, -1.5, -1, -0.5]
     colors: mdn_colors
     ncl_name: MAXDVV_P8_2L108_GLC0_max1h
@@ -1100,18 +695,4 @@
     ncl_name: MAXUVV_P8_2L108_GLC0_max1h
     ticks: 0
     title: Max Updraft Velocity (over prev hour)
-    unit: m/s
-    
-=======
-weasd: # Water equivalent of accumulated snow depth
-  sfc:
-    clevs: [0.01, 0.1, 0.3, 0.5, 1, 2, 3, 4, 5, 7.5, 10, 20]
-    cmap: gist_ncar
-    colors: accumulated_precip_colors
-    ncl_name: WEASD_P8_L1_GLC0_acc{fhr}h
-    ticks: 0
-    title: Snow Water Equivalent
-    transform:
-      funcs: conversions.kgm2_to_in
-    unit: in
->>>>>>> 5ceb66b2
+    unit: m/s