# This file contains the defaults for the graphics for each variable. 
#
# Acceptable keys for a variable:
#
#   clevs: specifies the contour levels by one of the following methods
#      - a list with no quotes
#      - a numpy.arange specified as "!!python/object/apply:numpy.arange [list]"
#        with quotes. Specify "list" as with numpy.anumpy.arange() like this --
#        [[start, ]stop[, increment]]]. start and increment are options.
#      - the name of a function to be called that will return a list.
#
#   cmap: name of Python colormap
#
#   colors: name of function that defines a list of colors
#
#   contour: specifies a field to be contoured, and must come from same level
#
#   ncl_name: the name of the variable as expected by NCL
#
#   ticks: the number of tick marks on the colorbar
#
#   title: a string representing a title to override the standard variable name
#          and level
#
#   transform: name of a function that will perform a given transformation of
#              the variable. To access the UPPData methods, provide only the name
#              of the method. To call a function from a module, use the syntax
#              "module.function"
#
#   transform_kwargs: the contents form a quaternary level of yaml heirarchy
#                     with keys corresponding to transform function arguments,
#                     and their values.
#
#   unit: the resulting unit of the variable
#
#   wind: a boolean variable that switches on/off the wind barbs drawn from the
#         wind at the same level, OR a string specifying the key for the desired
#         wind level
#
#
# A few conventions must be followed for adding variables to this file.
#
#   Naming:
#      The variable name chosen here is the short name as specified by the
#      graphics file naming convention. This is imposed by the Python class
#      loading this file. Please add a comment to describe the variable when
#      adding it here.
#
#   Order:
#      Each set of items should be in alphabetical order for ease of code
#      maintenance, unless some other order makes more sense, i.e. a section
#      anchor needs to be applied before another section.
#

acpcp: # Accumulated precipitation
  sfc: # Not yet supported
    clevs: [0.01, 0.1, 0.25, 0.5, 1, 2, 3, 5, 10, 15, 20, 40]
    cmap: gist_ncar
    colors: accumulated_precip_colors
    contour_colors: grey
    ncl_name: APCP_P8_L1_GLC0_acc{fhr}h
    ticks: 0
    transform: conversions.kgm2_to_in
    unit: 'in'
cref: # Composite reflectivity
  sfc: &refl
    clevs: !!python/object/apply:numpy.arange [5, 76, 5]
    cmap: NWSReflectivity
    colors: cref_colors
    ncl_name: REFC_P0_L10_GLC0
    ticks: 5
    unit: 'dB'
dewp: # Dew point temperature
  2m:
    clevs: [-60, -50, -40, -30, -20, -10, 0, 10, 12, 14, 16, 18, 20, 22, 24, 26, 28, 30, 32, 34, 36, 38, 40, 42, 44, 46, 48, 50, 52, 54, 56, 58, 60, 62, 64, 66, 68, 70, 80, 90, 100, 110, 120]
    cmap: Carbone42_r
    colors: dewp_colors
    contour_colors: grey
    ncl_name: DPT_P0_L103_GLC0
    ticks: -4
    transform: conversions.k_to_f
    unit: 'F'
    wind: 10m
gh: # Geopotential height
  500mb: &ua_gh
    clevs: !!python/object/apply:numpy.arange [6, 990, 6]
    colors: w
    ncl_name: HGT_P0_L100_GLC0
    ticks: 4
    transform: conversions.m_to_dm
    unit: dm
  700mb:
    <<: *ua_gh
    clevs: !!python/object/apply:numpy.arange [201, 373, 3]
  850mb:
    <<: *ua_gh
    clevs: !!python/object/apply:numpy.arange [3, 600, 3]
  925mb:
    <<: *ua_gh
    clevs: !!python/object/apply:numpy.arange [3, 600, 3]
<<<<<<< HEAD
hlcy: # Helicity
  in16: &hlcy # Hourly updraft helicity over 1-6 km layer
    clevs: !!python/object/apply:numpy.arange [25, 301, 25]
    cmap: gist_ncar
    colors: hlcy_colors
    layer: 1
    ncl_name: UPHL_P0_2L103_GLC0
    ticks: 25
    title: '1-6km Updraft Helicity'
    unit: 'm2/s2'
  in25: # Hourly updraft helicity over 2-5 km layer
    <<: *hlcy 
    layer: 0
    ncl_name: UPHL_P0_2L103_GLC0
    title: '2-5km Updraft Helicity'
  mx02: # Hourly maximum of updraft helicity over 0-2 km layer
    <<: *hlcy 
    clevs: !!python/object/apply:numpy.arange [12.5, 150.5, 12.5]
    layer: 0
    ncl_name: MXUPHL_P8_2L103_GLC0_max1h
    ticks: 12.5
    title: '0-2km Max Updraft Helicity (over prv hr)'
  mx03: # Hourly maximum of updraft helicity over 0-3 km layer
    <<: *hlcy 
    clevs: !!python/object/apply:numpy.arange [12.5, 150.5, 12.5]
    layer: 1
    ncl_name: MXUPHL_P8_2L103_GLC0_max1h
    ticks: 12.5
    title: '0-3km Max Updraft Helicity (over prv hr)'
  mx16: # Hourly maximum of updraft helicity over 1-6 km layer
    <<: *hlcy
    layer: 3
    title: '1-6km Max Updraft Helicity (over prv hr)'
    ncl_name: MXUPHL_P8_2L103_GLC0_max1h
  mx25: # Hourly maximum of updraft helicity over 2-5 km layer
    <<: *hlcy
    layer: 2
    ncl_name: MXUPHL_P8_2L103_GLC0_max1h
    title: '2-5km Max Updraft Helicity (over prv hr)'
mref: # Maximum reflectivity for past hour at 1 km AGL
  sfc:
    <<: *refl
    ncl_name: MAXREF_P8_L103_GLC0_max1h
    title: 'Max 1km agl Reflectivity (over prev hr)'
=======
gust:
  10m:
    clevs: !!python/object/apply:numpy.arange [5, 95, 5]
    cmap: gist_ncar
    colors: wind_colors
    ncl_name: GUST_P0_L1_GLC0
    ticks: 5
    transform: conversions.ms_to_kt
    unit: kt
>>>>>>> 232741b2
pwtr:
  sfc:
    clevs: !!python/object/apply:numpy.arange [4, 81, 4]
    cmap: gist_ncar
    colors: pw_colors
    ncl_name: PWAT_P0_L200_GLC0
    ticks: 4
    unit: mm
pres:
  sfc:
    clevs: !!python/object/apply:numpy.arange [650, 1051, 4]
    cmap: gist_ncar
    colors: ps_colors
    ncl_name: PRES_P0_L1_GLC0
    ticks: 20
    transform: conversions.pa_to_hpa
    unit: hPa
<<<<<<< HEAD
  msl:
    clevs: !!python/object/apply:numpy.arange [650, 1051, 4]
    cmap: gist_ncar
    colors: ps_colors
    ncl_name: MSLMA_P0_L101_GLC0
    ticks: 20
    transform: conversions.pa_to_hpa
    unit: hPa
ref: # Maximum reflectivity for past hour at 1 km AGL
  m10:
    <<: *refl
    ncl_name: REFD_P0_L20_GLC0
    title: '-10C Isothermal Reflectivity'
  maxm10:
    <<: *refl
    ncl_name: REFD_P8_L20_GLC0_max1h
    title: 'Max 1h -10C Isothermal Reflectivity'
=======
rh: # Relative Humidity
  2m: &rh
    clevs: [10, 20, 30, 40, 50, 60, 70, 80, 90, 95, 100, 105]
    cmap: gist_ncar
    colors: rh_colors
    ncl_name: RH_P0_L103_GLC0
    ticks: 10
    unit: '%'
  500mb:
    <<: *rh
    ncl_name: RH_P0_L100_GLC0
  700mb:
    <<: *rh
    ncl_name: RH_P0_L100_GLC0
  850mb:
    <<: *rh
    ncl_name: RH_P0_L100_GLC0
>>>>>>> 232741b2
temp: # Temperature
  2ds: # 2m - Sfc
    clevs: !!python/object/apply:numpy.arange [-16, 17, 2]
    cmap: seismic
    colors: centered_diff
    ncl_name: TMP_P0_L103_GLC0 # 2m Temp
    ticks: 2
    title: '2m Temp - Skin Temp'
    transform: [conversions.k_to_f, field_diff]
    transform_kwargs:
      variable2: temp
      level2: sfc
    unit: F
    wind: False
  2m:
    clevs: !!python/object/apply:numpy.arange [-60, 120, 10]
    cmap: jet
    colors: t_colors
    ncl_name: TMP_P0_L103_GLC0
    ticks: 10
    transform: conversions.k_to_f
    unit: F
    wind: 10m
  500mb: &ua_temp
    clevs: !!python/object/apply:numpy.arange [-70, 10, 2.5]
    cmap: jet
    colors: t_colors
    contour: gh
    ncl_name: TMP_P0_L100_GLC0
    ticks: 5
    transform: conversions.k_to_c
    unit: C
    wind: True
  700mb:
    <<: *ua_temp
    clevs: !!python/object/apply:numpy.arange [-40, 40, 2.5]
  850mb:
    <<: *ua_temp
    clevs: !!python/object/apply:numpy.arange [-40, 40, 2.5]
  925mb:
    <<: *ua_temp
    clevs: !!python/object/apply:numpy.arange [-40, 40, 2.5]
  sfc:
    clevs: !!python/object/apply:numpy.arange [-60, 120, 10]
    cmap: jet
    colors: t_colors
    ncl_name: TMP_P0_L1_GLC0
    ticks: 20
    transform: conversions.k_to_f
    unit: F
    wind: False
totp: # Hourly total precipitation
  sfc:
    clevs: [0.002, 0.01, 0.05, 0.1, 0.25, 0.50, 0.75, 1.0, 2.0]
    cmap: gist_ncar
    colors: pcp_colors
    contour_colors: red
    ncl_name: APCP_P8_L1_GLC0_acc1h
    ticks: 0
    title: '1 hr Total Precip (in)'
    transform: conversions.kgm2_to_in
    unit: 'in'
u:
  10m:
    ncl_name: UGRD_P0_L103_GLC0
    transform: conversions.ms_to_kt
  500mb: &ua_uwind
    ncl_name: UGRD_P0_L100_GLC0
  700mb: *ua_uwind
  850mb: *ua_uwind
  925mb: *ua_uwind
v:
  10m:
    ncl_name: VGRD_P0_L103_GLC0
    transform: conversions.ms_to_kt
  500mb: &ua_vwind
    ncl_name: VGRD_P0_L100_GLC0
    transform: conversions.ms_to_kt
  700mb: *ua_vwind
  850mb: *ua_vwind
  925mb: *ua_vwind
vvel:
  700mb:
    clevs: !!python/object/apply:numpy.arange [-17, 34, 5]
    cmap: gist_ncar
    colors: vvel_colors
    contour_colors: grey
    ncl_name: VVEL_P0_L100_GLC0
    ticks: 5
    transform: conversions.vvel_scale
    unit: '-Pa/s * 10'
vort:
  500mb:
    clevs: !!python/object/apply:numpy.arange [6, 29, 2]
    cmap: gist_ncar
    colors: vort_colors
    contour_colors: grey
    ncl_name: ABSV_P0_L100_GLC0
    ticks: 2
    transform: conversions.vort_scale
    unit: '1E-5/s'<|MERGE_RESOLUTION|>--- conflicted
+++ resolved
@@ -98,7 +98,6 @@
   925mb:
     <<: *ua_gh
     clevs: !!python/object/apply:numpy.arange [3, 600, 3]
-<<<<<<< HEAD
 hlcy: # Helicity
   in16: &hlcy # Hourly updraft helicity over 1-6 km layer
     clevs: !!python/object/apply:numpy.arange [25, 301, 25]
@@ -143,7 +142,6 @@
     <<: *refl
     ncl_name: MAXREF_P8_L103_GLC0_max1h
     title: 'Max 1km agl Reflectivity (over prev hr)'
-=======
 gust:
   10m:
     clevs: !!python/object/apply:numpy.arange [5, 95, 5]
@@ -153,7 +151,6 @@
     ticks: 5
     transform: conversions.ms_to_kt
     unit: kt
->>>>>>> 232741b2
 pwtr:
   sfc:
     clevs: !!python/object/apply:numpy.arange [4, 81, 4]
@@ -171,7 +168,6 @@
     ticks: 20
     transform: conversions.pa_to_hpa
     unit: hPa
-<<<<<<< HEAD
   msl:
     clevs: !!python/object/apply:numpy.arange [650, 1051, 4]
     cmap: gist_ncar
@@ -189,7 +185,6 @@
     <<: *refl
     ncl_name: REFD_P8_L20_GLC0_max1h
     title: 'Max 1h -10C Isothermal Reflectivity'
-=======
 rh: # Relative Humidity
   2m: &rh
     clevs: [10, 20, 30, 40, 50, 60, 70, 80, 90, 95, 100, 105]
@@ -207,7 +202,6 @@
   850mb:
     <<: *rh
     ncl_name: RH_P0_L100_GLC0
->>>>>>> 232741b2
 temp: # Temperature
   2ds: # 2m - Sfc
     clevs: !!python/object/apply:numpy.arange [-16, 17, 2]
