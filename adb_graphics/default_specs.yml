# This file contains the defaults for the graphics for each variable. 
#
# Acceptable keys for a variable:
#
#   clevs: specifies the contour levels by one of the following methods
#      - a list with no quotes
#      - a numpy.arange specified as "!!python/object/apply:numpy.arange [list]"
#        with quotes. Specify "list" as with numpy.anumpy.arange() like this --
#        [[start, ]stop[, increment]]]. start and increment are options.
#      - the name of a function to be called that will return a list.
#
#   cmap: name of Python colormap
#
#   colors: name of function that defines a list of colors
#
#   contours: a dictionary of fields to be contoured, and their contour key word
#             arguments. the top level contour name should be the key for the
#             field to be hatched, and may inidicate a different level separated
#             by an underscore, e.g. rh_850mb would contour the 850mb level rh
#             on the map.
#
#   hatches: a dictionary of fields to be hatched, and their contourf key word
#            arguments. the top level hatch name should be the key for the field
#            to be hatched, and may have a different level separated by an
#            underscore, e.g. rh_850mb would hatch the 850mb level.
#
#   ncl_name: the name of the variable as expected by NCL
#
#   ticks: the number of tick marks on the colorbar
#
#   title: a string representing a title to override the standard variable name
#          and level
#
#   transform: name of a function that will perform a given transformation of
#              the variable. To access the UPPData methods, provide only the name
#              of the method. To call a function from a module, use the syntax
#              "module.function"
#
#   unit: the resulting unit of the variable
#
#   vertical_index: index in grib2 file that gives the level
#                        of 2D field when two or more fields are "stacked"
#                        into a single 3D array.
#
#   vertical_level_name: name of variable in grib2 file that holds the level
#                        (or bottom level of a layer) of 2D field when two or
#                        more fields are "stacked" into a single 3D array.
#
#   wind: a boolean variable that switches on/off the wind barbs drawn from the
#         wind at the same level, OR a string specifying the key for the desired
#         wind level
#
#
# A few conventions must be followed for adding variables to this file.
#
#   Naming:
#      The variable name chosen here is the short name as specified by the
#      graphics file naming convention. This is imposed by the Python class
#      loading this file. Please add a comment to describe the variable when
#      adding it here.
#
#   Order:
#      Each set of items should be in alphabetical order for ease of code
#      maintenance, unless some other order makes more sense, i.e. a section
#      anchor needs to be applied before another section.
#

1hsnw: # 1 hr Accumulated Snow Using 10:1 Ratio
  sfc:
    clevs: [0.03, 0.05, 0.1, 0.5, 1, 2, 3, 4, 5, 6, 7, 8]
    cmap: gist_ncar
    colors: snow_colors
    ncl_name: WEASD_P8_L1_{grid}_acc1h
    ticks: 0
    title: 1 hr Accumulated Snow Using 10:1 Ratio
    transform: [conversions.kgm2_to_in, conversions.weasd_to_1hsnw]
    unit: in
1ref: # Reflectivity at 1 km AGL
  1000m: &refl
    clevs: !!python/object/apply:numpy.arange [5, 76, 5]
    cmap: NWSReflectivity
    colors: cref_colors
    ncl_name: REFD_P0_L103_{grid}
    ticks: 5
    title: 1 km agl Reflectivity
    unit: dBZ
acfrozr: # Run Total Graupel
  sfc: &graupel
    clevs: [0.002, 0.01, 0.05, 0.1, 0.25, 0.5, 0.75, 1, 2]
    cmap: gist_ncar
    colors: pcp_colors
    ncl_name: FROZR_P8_L1_GLC0_acc{fhr}h
    ticks: 0
    title: Total Graupel (Sleet)
    transform: conversions.kgm2_to_in
    unit: in
acfrzr: # Run Total Freezing Rain
  sfc:
    <<: *graupel
    ncl_name: FRZR_P8_L1_GLC0_acc
    title: Run Total Freezing Rain
acpcp: # Accumulated run total precipitation
  sfc:
    clevs: [0.01, 0.1, 0.25, 0.5, 1, 2, 3, 5, 10, 15, 20, 40]
    cmap: gist_ncar
    colors: rainbow12_colors
    ncl_name: APCP_P8_L1_{grid}_acc{fhr}h
    ticks: 0
    transform: conversions.kgm2_to_in
    unit: in
acsnod: # Accumulated snow
  sfc: &snow
    clevs: [0.01, 0.1, 1, 2, 3, 4, 6, 8, 10, 12, 18, 24]
    cmap: gist_ncar
    colors: rainbow12_colors
    ncl_name: ASNOW_P8_L1_GLC0_acc
    ticks: 0
    title: Run Total Accumulated Snow Depth - var dens
    transform: conversions.m_to_in
    unit: in
acsnw: # Run Total Accumulated Snow Using 10:1 Ratio
  sfc:
    clevs: [0.01, 0.1, 1, 2, 3, 4, 6, 8, 10, 12, 18, 24]
    cmap: gist_ncar
    colors: snow_colors
    ncl_name: WEASD_P8_L1_{grid}_acc{fhr}h
    ticks: 0
    title: Run-Total Accumulated Snow Using 10:1 Ratio
    transform: [conversions.kgm2_to_in, conversions.weasd_to_1hsnw]
    unit: in
cape:
  mu: &cape # Most Unstable CAPE
    clevs: [1, 100, 500, 1000, 1500, 2000, 2500, 3000, 3500, 4000, 4500, 5000]
    cmap: gist_ncar
    colors: vort_colors
    contours:
      cape:
        colors: white
        levels: [1000, 100000]
        linewidths: 1.2
      lpl_agl:
        colors: 'k'
        levels: [50, 1000]
        linewidths: 0.6
    hatches:
      lpl_agl:
        alpha: 0.3
        hatches: ['', '///']
        levels: [50, 1000]
    ncl_name: CAPE_P0_2L108_{grid}
    ticks: 0
    title: Most Unstable CAPE
    unit: J/kg
    vertical_index: 2
  mul: # Most Unstable Layer CAPE
    <<: *cape
    contours:
      cape:
        colors: white
        levels: [1000, 100000]
        linewidths: 1.2
      lpl_agl:
        colors: 'k'
        levels: [50, 1000]
        linewidths: 0.6
    hatches:
      lpl_agl:
        alpha: 0.3
        hatches: ['', '///']
        levels: [50, 1000]
    ncl_name: CAPE_P0_2L108_{grid}
    title: Most Unstable Layer CAPE
    vertical_index: 1
  mx90mb: # Lowest 90 mb Mixed Layer CAPE
    <<: *cape
    contours:
      cape:
        colors: white
        levels: [1000, 100000]
        linewidths: 1.2
      cin:
        colors: 'k'
        levels: [-1000, -50]
        linewidths: 0.6
    hatches:
      cin_mx90mb:
        alpha: 0.3
        hatches: ['', '///']
        levels: [-1000, -50]
    vertical_index: 0
    ncl_name: CAPE_P0_2L108_{grid}
    title: Lowest 90 mb Mixed Layer CAPE
  sfc:
    <<: *cape
    contours:
      cin:
        colors: 'k'
        levels: [-1000, -50]
        linewidths: 0.6
    hatches:
      cin_sfclt:
        alpha: 0.3
        hatches: ['', '///']
        levels: [-1000, -50]
    ncl_name: CAPE_P0_L1_{grid}
    title: Surface CAPE
cell: # Storm cell motion
  ua:
    ncl_name: USTM_P0_2L103_{grid}
    transform:
      funcs: [vector_magnitude, conversions.ms_to_kt]
      kwargs:
        field2: VSTM_P0_2L103_{grid}
    unit: kt
ceil: # Ceiling
  ua: &ceil
    clevs: [0, 0.1, 0.3, 0.5, 1, 2, 3, 5, 10, 15, 20, 30, 52]
    cmap: gist_ncar
    colors: ceil_colors
    ncl_name: HGT_P0_L215_{grid}
    ticks: 0
    title: Ceiling
    transform:
      funcs: [field_diff, conversions.m_to_kft]
      kwargs:
        variable2: gh
        level2: sfc
    unit: kft agl
ceilexp: # Ceiling - experimental
  ua:
    <<: *ceil
    ncl_name: CEIL_P0_{grid}
    title: Ceiling (exp)
ceilexp2: # Ceiling - experimental no.2
  ua:
    <<: *ceil
    ncl_name: CEIL_P0_L2_{grid}
    title: Ceiling (exp-2)
cfrzr: # Categorical Freezing Rain
  sfc:
    ncl_name: CFRZR_P0_L1_{grid}
cicep: # Categorical Ice Pellets
  sfc:
    ncl_name: CFRZR_P0_L1_{grid}
cin: # Surface Convective Inhibition
  mu:
    clevs: [-300, -200, -150, -100, -75, -50, -40, -30, -20, -10, -1]
    cmap: gist_ncar
    colors: cin_colors
    ncl_name: CIN_P0_2L108_{grid}
    unit: J/kg
    vertical_index: 2
  mx90mb: # Lowest 90 mb Mixed Layer CIN
    ncl_name: CIN_P0_2L108_{grid}
    title: 'ML CIN < -50'
    vertical_index: 0
  sfc: &sfc_cin
    clevs: [-300, -200, -150, -100, -75, -50, -40, -30, -20, -10, -1]
    cmap: gist_ncar
    colors: cin_colors
    ncl_name: CIN_P0_L1_{grid}
    ticks: 0
    title: Surface CIN
    unit: J/kg
    vertical_index: 2
  sfclt:
    <<: *sfc_cin
    title: Surface CIN < -50
cloudcover:
  bndylay: &cld_cover # PBL ... 1 km Cloud Cover
    clevs: [2, 5, 10, 20, 30, 40, 50, 60, 70, 80, 90, 95]
    cmap: gist_ncar
    colors: cldcov_colors
    ncl_name: TCDC_P0_L211_{grid}
    ticks: 0
    title: PBL ... 1km Cloud Cover
    unit: '%'
  high:
    <<: *cld_cover
    clevs: [2, 5, 10, 20, 30, 40, 50, 60, 70, 80, 90, 95]
    cmap: gist_ncar
    colors: cldcov_colors
    ncl_name: HCDC_P0_L234_{grid}
    ticks: 0
    title: High-Level Cloud Cover
    unit: '%'
  low:
    <<: *cld_cover
    ncl_name: LCDC_P0_L214_{grid}
    title: Low-Level Cloud Cover
  mid:
    <<: *cld_cover
    ncl_name: MCDC_P0_L224_{grid}
    title: Mid-Level Cloud Cover
  total:
    <<: *cld_cover
    ncl_name: TCDC_P0_L{level_type}_{grid}
    title: Total Cloud Cover
<<<<<<< HEAD
clwmr: # Cloud water Mixing Ratio
  ua:
    ncl_name: 
      nat: CLWMR_P0_L105_{grid}
      prs: CLWMR_P0_L101_{grid}
cref: # Composite reflectivity
  sfc:
    <<: *refl
    ncl_name: REFC_P0_L10_{grid}
    title: Composite Reflectivity
=======
>>>>>>> 697ed3a6
cpofp: # Frozen Precipitation Percentage
  sfc:
    clevs: [-0.1, 10, 20, 30, 40, 50, 60, 70, 80, 90, 100]
    cmap: gist_ncar
    colors: frzn_colors
    ncl_name: CPOFP_P0_L1_{grid}
    ticks: 0
    title: Frozen Precip Percentage
    unit: '%'
crain: # Categorical Rain
  sfc:
    ncl_name: CRAIN_P0_L1_{grid}
cref: # Composite reflectivity
  sfc:
    <<: *refl
    ncl_name: REFC_P0_L{level_type}_{grid}
    title: Composite Reflectivity
csnow: # Categorical Snow
  sfc:
    ncl_name: CSNOW_P0_L1_{grid}
ctop: # Cloud top height
  ua:
    clevs: !!python/object/apply:numpy.arange [0, 61, 5]
    cmap: gist_ncar
    colors: ceil_colors
    ncl_name: HGT_P0_L3_{grid}
    ticks: 0
    title: Cloud Top Height
    transform: conversions.m_to_kft
    unit: kft asl
dewp: # Dew point temperature
  2m:
    clevs: [-60, -50, -40, -30, -20, -10, 0, 10, 12, 14, 16, 18, 20, 22, 24, 26, 28, 30, 32, 34, 36, 38, 40, 42, 44, 46, 48, 50, 52, 54, 56, 58, 60, 62, 64, 66, 68, 70, 80, 90, 100, 110, 120]
    cmap: Carbone42_r
    colors: dewp_colors
    ncl_name: DPT_P0_L103_{grid}
    ticks: -4
    transform: conversions.k_to_f
    unit: F
    wind: 10m
echotop: # Echo Top
  sfc:
    clevs: !!python/object/apply:numpy.arange [4, 50, 3]
    cmap: NWSReflectivity
    colors: cref_colors
    ncl_name: RETOP_P0_L3_{grid}
    ticks: 0
    title: Echo Top
    transform: conversions.m_to_kft
    unit: kft
flru: # Aviation Flight Rules
  sfc:
    clevs: [0.0, 1.0, 2.0, 3.0, 4.0]
    cmap: gist_ncar
    colors: flru_colors
    ncl_name: HGT_P0_L215_GLC0
    ticks: 1
    title: Aviation Flight Rules
    transform:
      funcs: [field_diff, conversions.m_to_kft, aviation_flight_rules]
      kwargs:
        variable2: gh
        level2: sfc
    unit: " "
G113bt: # GOES-W Brightness temperature, water vapor (Ch 3)
  sat: &goes_sat
    clevs: !!python/object/apply:numpy.arange [-80, 41, 1]
    cmap: WVCIMSS_r
    colors: goes_colors
    ncl_name: SBT113_P0_L8_{grid}
    ticks: -10
    title: GOES-W Brightness Temperature, Water Vapor
    transform: conversions.k_to_c
    unit: ch 3
G114bt: # GOES-W Brightness temperature, infrared (Ch 4)
  sat:
    <<: *goes_sat
    ncl_name: SBT114_P0_L8_{grid}
    title: GOES-W Brightness Temperature, Infrared
    unit: ch 4
G123bt: # GOES-E Brightness temperature, water vapor (Ch 3)
  sat:
    <<: *goes_sat
    ncl_name: SBT123_P0_L8_{grid}
    title: GOES-E Brightness Temperature, Water Vapor
G124bt: # GOES-E Brightness temperature, infrared (Ch 4)
  sat:
    <<: *goes_sat
    ncl_name: SBT124_P0_L8_{grid}
    title: GOES-E Brightness Temperature, Infrared
    unit: ch 4
gh: # Geopotential height
  250mb: &ua_gh
    clevs: !!python/object/apply:numpy.arange [6, 1170, 6]
    cmap: precipitation
    colors: terrain_colors
    ncl_name:
      prs: HGT_P0_L100_{grid}
      nat: HGT_P0_L105_{grid}
    ticks: 4
    transform: conversions.m_to_dm
    unit: dm
  500mb:
    <<: *ua_gh
  700mb:
    <<: *ua_gh
    clevs: !!python/object/apply:numpy.arange [201, 373, 3]
  850mb:
    <<: *ua_gh
    clevs: !!python/object/apply:numpy.arange [3, 600, 3]
  925mb:
    <<: *ua_gh
    clevs: !!python/object/apply:numpy.arange [3, 600, 3]
  1000mb:
    <<: *ua_gh
    clevs: !!python/object/apply:numpy.arange [500, 600, 10]
  sfc:
    <<: *ua_gh
    clevs: !!python/object/apply:numpy.arange [0, 5000, 250]
    cmap: gist_earth
    ncl_name: HGT_P0_L1_{grid}
    ticks: 0
    transform: []
    unit: gpm
  ua:
    <<: *ua_gh
gust:
  10m:
    clevs: !!python/object/apply:numpy.arange [5, 95, 5]
    cmap: gist_ncar
    colors: wind_colors
    ncl_name: GUST_P0_L1_{grid}
    ticks: 5
    transform: conversions.ms_to_kt
    unit: kt
hail: # Max 1h Hail diameter
  maxsfc: &hail # surface
    clevs: [0.01, 0.25, 0.50, 0.75, 1.0, 1.5, 2.0, 2.5, 3.0]
    cmap: gist_ncar
    colors: hail_colors
    ncl_name: HAIL_P8_L104_{grid}_max1h
    ticks: 0
    title: Max 1h Hail/Graupel Diameter at Surface
    transform: conversions.m_to_in
    unit: in
  max: # total atmosphere
    <<: *hail
    ncl_name: HAIL_P8_L10_{grid}_max1h
    title: Max 1h Hail/Graupel Diameter, Total Atm
hailcast: # Max 1h Hail diameter
  maxsfc: # surface, from HAILCAST
    <<: *hail
    ncl_name: HAIL_P8_L1_{grid}_max1h
    title: Max 1h Hail Diameterat Sfc from HAILCAST
hlcy: # Helicity
  in16: &hlcy # Hourly updraft helicity over 1-6 km layer
    clevs: !!python/object/apply:numpy.arange [25, 301, 25]
    cmap: gist_ncar
    colors: rainbow12_colors
    ncl_name: UPHL_P0_2L103_{grid}
    ticks: 25
    title: 1-6km Updraft Helicity
    unit: m2/s2
    vertical_index: 1
  in25: # Hourly updraft helicity over 2-5 km layer
    <<: *hlcy 
    clevs: !!python/object/apply:numpy.arange [25, 301, 25]
    ncl_name: UPHL_P0_2L103_{grid}
    title: 2-5km Updraft Helicity
    vertical_index: 0
  mn02: # Hourly minimum of updraft helicity over 0-2 km layer
    <<: *hlcy
    clevs: !!python/object/apply:numpy.arange [12.5, 150.5, 12.5]
    ncl_name: VAR_0_7_200_P8_2L103_{grid}_min1h
    ticks: 12.5
    title: 0-2km Min Updraft Helicity (over prv hr)
    vertical_index: 0
  mn03: # Hourly minimum of updraft helicity over 0-3 km layer
    <<: *hlcy
    clevs: !!python/object/apply:numpy.arange [12.5, 150.5, 12.5]
    ncl_name: VAR_0_7_200_P8_2L103_{grid}_min1h
    ticks: 12.5
    title: 0-3km Min Updraft Helicity (over prv hr)
    vertical_index: 1
  mn16: # Hourly minimum of updraft helicity over 1-6 km layer
    <<: *hlcy
    clevs: !!python/object/apply:numpy.arange [25, 301, 25]
    ncl_name: VAR_0_7_200_P8_2L103_{grid}_min1h
    title: 1-6km Min Updraft Helicity (over prv hr)
    vertical_index: 3
  mn25: # Hourly minimum of updraft helicity over 2-5 km layer
    <<: *hlcy
    clevs: !!python/object/apply:numpy.arange [25, 301, 25]
    ncl_name: VAR_0_7_200_P8_2L103_{grid}_min1h
    title: 2-5km Min Updraft Helicity (over prv hr)
    vertical_index: 2
  mx02: # Hourly maximum of updraft helicity over 0-2 km layer
    <<: *hlcy
    clevs: !!python/object/apply:numpy.arange [12.5, 150.5, 12.5]
    ncl_name: MXUPHL_P8_2L103_{grid}_max1h
    ticks: 12.5
    title: 0-2km Max Updraft Helicity (over prv hr)
    vertical_index: 0
  mx03: # Hourly maximum of updraft helicity over 0-3 km layer
    <<: *hlcy
    clevs: !!python/object/apply:numpy.arange [12.5, 150.5, 12.5]
    ncl_name: MXUPHL_P8_2L103_{grid}_max1h
    ticks: 12.5
    title: 0-3km Max Updraft Helicity (over prv hr)
    vertical_index: 1
  mx16: # Hourly maximum of updraft helicity over 1-6 km layer
    <<: *hlcy
    clevs: !!python/object/apply:numpy.arange [25, 301, 25]
    ncl_name: MXUPHL_P8_2L103_{grid}_max1h
    title: 1-6km Max Updraft Helicity (over prv hr)
    vertical_index: 3
  mx25: # Hourly maximum of updraft helicity over 2-5 km layer
    <<: *hlcy
    clevs: !!python/object/apply:numpy.arange [25, 301, 25]
    ncl_name: MXUPHL_P8_2L103_{grid}_max1h
    title: 2-5km Max Updraft Helicity (over prv hr)
    vertical_index: 2
  sr01: # 0-1 km Storm Relative Helicity
    <<: *hlcy
    clevs: [25, 50, 100, 150, 200, 250, 300, 400, 500, 600, 700, 800]
    ncl_name: HLCY_P0_2L103_{grid}
    unit: $m^2 / s^2$
    ticks: 0
    title: 0-1 km Storm Relative Helicity
    vertical_index: 0
  sr03: # 0-3 km Storm Relative Helicity
    <<: *hlcy
    clevs: [25, 50, 100, 150, 200, 250, 300, 400, 500, 600, 700, 800]
    ncl_name: HLCY_P0_2L103_{grid}
    unit: $m^2 / s^2$
    ticks: 0
    title: 0-3 km Storm Relative Helicity
    vertical_index: 1
hpbl: # Height of Planetary Boundary Layer
  sfc: 
    clevs: [25, 50, 100, 200, 300, 500, 750, 1000, 1500, 2000, 2500, 3000, 4000, 5000]
    cmap: ir_rgbv
    colors: pbl_colors
    ncl_name: HPBL_P0_L1_{grid}
    ticks: 0
    title: PBL Height
    unit: m
lcl: # Lifted condensation level
  sfc: &lcl
    clevs: !!python/object/apply:numpy.arange [0, 5000, 250]
    cmap: rainbow
    colors: lcl_colors
    contours:
      lcl:
        colors: white
        levels: [1000, 100000]
        linewidths: 1.2
    ncl_name: HGT_P0_L5_{grid}
    ticks: -2
    title: Lifted Condensation Level Height
    unit: m agl
  ua:
    <<: *lcl
    unit: m
lhtfl: # Latent Heat Net Flux
  sfc: &heat_flux
    clevs: !!python/object/apply:numpy.arange [-100, 401, 25]
    cmap: Carbone42
    colors: heat_flux_colors
    ncl_name: LHTFL_P0_L1_{grid}
    ticks: 0
    title: Latent Heat Net Flux
    unit: W/m^2
li: # Lifted Index
  best: &lifted_index
    clevs: !!python/object/apply:numpy.arange [-15, 16]
    cmap: Spectral
    colors: lifted_index_colors
    ncl_name: 4LFTX_P0_2L108_{grid}
    ticks: 0
    title: Best Lifted Index (lowest 180 mb)
    unit: C
  sfc:
    <<: *lifted_index
    ncl_name: LFTX_P0_2L100_{grid}
    title: Surface Lifted Index
lpl: # Lifted parcel level
  agl:
    ncl_name: PLPL_P0_2L108_{grid}
    title: Lifted Parcel Level AGL >50
    transform:
      funcs: [conversions.pa_to_hpa, field_diff, opposite]
      kwargs:
        variable2: pres
        level2: sfc
    unit: hPa
  ua:
    ncl_name: PLPL_P0_2L108_{grid}
    transform: conversions.pa_to_hpa
    unit: hPa
ltg3: # Lightning Threat (LTG1 ... LTG2)
  sfc: 
    clevs: [0.02, 0.5, 1.0, 1.5, 2.0, 2.5, 3, 4, 5, 6, 7, 8, 10, 12]
    cmap: NWSReflectivity
    colors: cref_colors
    ncl_name: LTNG_P0_L10_{grid}
    ticks: 0
    title: Lightning Threat (comb of LTG1 and LTG2)
    unit: flashes / km^2 / 5 min
mref: # Maximum reflectivity for past hour at 1 km AGL
  sfc:
    <<: *refl
    ncl_name: MAXREF_P8_L103_{grid}_max1h
    title: Max 1km agl Reflectivity (over prev hr)
pres:
  sfc:
    clevs: !!python/object/apply:numpy.arange [650, 1051, 4]
    cmap: gist_ncar
    colors: ps_colors
    ncl_name: PRES_P0_L1_{grid}
    ticks: 20
    transform: conversions.pa_to_hpa
    unit: hPa
  msl:
    clevs: !!python/object/apply:numpy.arange [650, 1051, 4]
    cmap: gist_ncar
    colors: ps_colors
    ncl_name:
      hrrr: MSLMA_P0_L101_{grid}
      rrfs: PRMSL_P0_L101_{grid}
    ticks: 20
    transform: conversions.pa_to_hpa
    unit: hPa
  ua:
    ncl_name:
      nat: PRES_P0_L105_{grid}
      prs: PRES_P0_L101_{grid}
ptmp: # Potential temperature
  2m:
    clevs: !!python/object/apply:numpy.arange [210, 350, 5]
    cmap: jet
    colors: t_colors
    ncl_name: POT_P0_L103_{grid}
    ticks: 10
    unit: K
    wind: 10m
ptyp: # Hourly total precipitation
  sfc:
    clevs: [0.002, 0.01, 0.05, 0.1, 0.25, 0.50, 0.75, 1.0, 2.0]
    cmap: gist_ncar
    colors: pcp_colors
    contours:
      crain_sfc:
        colors: green
        levels: [0, 1]
        linewidths: 0.2
      csnow_sfc:
        colors: blue
        levels: [0, 1]
        linewidths: 0.2
      cfrzr_sfc:
        colors: purple
        levels: [0, 1]
        linewidths: 0.5
      cicep_sfc:
        colors: red
        levels: [0, 1]
        linewidths: 0.5
    hatches:
      # python causes an error using contourf with the
      # option "extend='both'" for 3-char string colors
      # ('red', 'tan', etc.), so leave in lists
      crain_sfc:
        colors: [green]
        hatches: ['', '|||']
        labels: Rain
        levels: [0, 1]
        linewidths: 0.1
      csnow_sfc:
        colors: [blue]
        hatches: ['', '---']
        labels: Snow
        levels: [0, 1]
        linewidths: 0.1
      cfrzr_sfc:
        colors: [purple]
        hatches: ['', '///']
        labels: Freezing Rain
        levels: [0, 1]
        linewidths: 0.2
      cicep_sfc:
        colors: [red]
        hatches: ['', '\\\\']
        labels: Ice Pellets
        levels: [0, 1]
        linewidths: 0.2
    ncl_name: APCP_P8_L1_GLC0_acc1h
    ticks: 0
    title: 1 hr Total Precip, Precip Type
    transform: conversions.kgm2_to_in
    unit: in
pwtr: # Precipitable water
  sfc:
    clevs: !!python/object/apply:numpy.arange [4, 81, 4]
    cmap: gist_ncar
    colors: pw_colors
    ncl_name: PWAT_P0_L200_{grid}
    ticks: 4
    unit: mm
ref: # Maximum reflectivity for past hour at 1 km AGL
  m10:
    <<: *refl
    ncl_name: REFD_P0_L20_{grid}
    title: -10C Isothermal Reflectivity
  maxm10:
    <<: *refl
    ncl_name: REFD_P8_L20_{grid}_max1h
    title: Max 1h -10C Isothermal Reflectivity
rh: # Relative Humidity
  2m: &rh
    clevs: [10, 20, 30, 40, 50, 60, 70, 80, 90, 95, 100, 105]
    cmap: gist_ncar
    colors: rainbow12_colors
    ncl_name: RH_P0_L103_{grid}
    ticks: 10
    unit: '%'
  500mb: &rh_ua
    <<: *rh
    ncl_name: RH_P0_L100_{grid}
    contours:
      pres_sfc:
        colors: 'k'
        levels: [0, 500]
        linewidths: 0.6
    hatches:
      pres_sfc:
        hatches: ['', '...']
        levels: [0, 500]
  525mb:
    <<: *rh_ua
  550mb:
    <<: *rh_ua
  575mb:
    <<: *rh_ua
  600mb:
    <<: *rh_ua
  625mb:
    <<: *rh_ua
  650mb:
    <<: *rh_ua
  675mb:
    <<: *rh_ua
  700mb:
    <<: *rh_ua
    contours:
      pres_sfc:
        levels: [0, 700]
        colors: 'k'
        linewidths: 0.6
    hatches:
      pres_sfc:
        hatches: ['', '...']
        levels: [0, 700]
  725mb:
    <<: *rh_ua
  750mb:
    <<: *rh_ua
  775mb:
    <<: *rh_ua
  800mb:
    <<: *rh_ua
  825mb:
    <<: *rh_ua
  850mb:
    <<: *rh_ua
    contours:
      pres_sfc:
        levels: [0, 850]
        colors: 'k'
        linewidths: 0.6
    hatches:
      pres_sfc:
        hatches: ['', '...']
        levels: [0, 850]
  mean: # Mean RH 850mb to 500mb
    <<: *rh
    print_units: false
    title: Mean 850-500mb Relative Humidity (%, shaded), 700mb Wind (kt)
    transform: 
      funcs: field_mean
      kwargs:
        variable: rh
        levels: [500mb, 525mb, 550mb, 575mb, 600mb, 625mb, 650mb, 675mb, 700mb, 725mb, 750mb, 775mb, 800mb, 825mb, 850mb]
    vertical_index: 0 # Not used in mean computation, but is used to initialize new array for summing levels
    wind: 700mb
  pw: # RH wrt Precipitable Water
    <<: *rh
    ncl_name: RHPW_P0_L10_{grid}
    title: Relative Humidity wrt Precipitable Water
rvil: # Radar-derived Vertically Integrated Liquid
  sfc: &vert_int_liq
    clevs: [0.05, 0.15, 0.76, 3.47, 6.92, 12, 31.6, 35, 40, 45, 50, 55, 60, 65, 70]
    cmap: NWSReflectivity
    colors: cref_colors
    ncl_name: VIL_P0_L{level_type}_{grid}
    ticks: 0
    title: Radar-derived Vertically Integrated Liquid
    unit: kg/m^2
rwmr: # Rain Mixing Ratio
  ua:
    ncl_name:
      nat: RWMR_P0_L105_{grid}
      prs: RWMR_P0_L101_{grid}
shear:
  01km: &shear # 0-1 km
    clevs: !!python/object/apply:numpy.arange [5, 91, 5]
    cmap: jet
    colors: shear_colors
    ncl_name: VUCSH_P0_2L103_{grid}
    transform:
      funcs: vector_magnitude
      kwargs:
        field2: VVCSH_P0_2L103_{grid}
        one_lev: True
        vertical_index: 0
    ticks: 0
    unit: $s^{-1}$
    vertical_index: 0
  06km: # 0-6 km
    <<: *shear
    transform:
      funcs: vector_magnitude
      kwargs:
        field2: VVCSH_P0_2L103_{grid}
        one_lev: True
        vertical_index: 1
    vertical_index: 1
shtfl: # Sensible Heat Net Flux
  sfc:
    <<: *heat_flux
    ncl_name: SHTFL_P0_L1_{grid}
    ticks: 0
    title: Sensible Heat Net Flux
    unit: W/m^2
slw: # Supercooled Liquid Water
  sfc:
    clevs: [0.05, 0.1, 0.2, .3, .4, .5, .75, 1., 1.25, 1.5, 2., 3., 4., 5., 6.]
    cmap: NWSReflectivity
    colors: cref_colors
    ncl_name: VIL_P0_L10_{grid}
    ticks: 0
    title: Supercooled Liquid Water
    transform: supercooled_liquid_water
    unit: kg/m^2
snod: # Snow Depth
  sfc:
    <<: *snow
    ncl_name: SNOD_P0_L1_GLC0
    title:  Cycled Snow Depth
soilm: # Soil Moisture Availability
  sfc:
    clevs: [0, 5, 15, 25, 35, 45, 55, 65, 75, 85, 95]
    cmap: Spectral
    colors: soilm_colors
    ncl_name: MSTAV_P0_L106_{grid}
    ticks: 0
    title: Soil Moisture Availability
    unit: "%"
soilt: # Soil Temperature
  0cm: &soilt_levs
    clevs: !!python/object/apply:numpy.arange [240, 311, 10]
    cmap: gist_ncar
    colors: soilt_colors
    ncl_name: TSOIL_P0_2L106_{grid}
    ticks: 0
    title: Soil Temperature at Sfc
    unit: K
    vertical_level_name: lv_DBLL10_l0
  1cm:
    <<: *soilt_levs
    title: Soil Temperature at 1cm
  4cm:
    <<: *soilt_levs
    title: Soil Temperature at 4cm
  10cm:
    <<: *soilt_levs
    title: Soil Temperature at 10cm
  30cm:
    <<: *soilt_levs
    title: Soil Temperature at 30cm
  60cm:
    <<: *soilt_levs
    title: Soil Temperature at 60cm
  1m:
    <<: *soilt_levs
    title: Soil Temperature at 1m
  1.6m:
    <<: *soilt_levs
    title: Soil Temperature at 1.6m
  3m:
    <<: *soilt_levs
    title: Soil Temperature at 3m
soilw: # Soil Moisture
  0cm: &soilw_levs
    clevs: !!python/object/apply:numpy.arange [0.0, 0.61, 0.1]
    cmap: gist_ncar
    colors: soilw_colors
    ncl_name: SOILW_P0_2L106_{grid}
    ticks: 0
    title: Soil Moisture at Sfc
    unit: fraction
    vertical_level_name: lv_DBLL10_l0
  1cm:
    <<: *soilw_levs
    title: Soil Moisture at 1cm
  4cm:
    <<: *soilw_levs
    title: Soil Moisture at 4cm
  10cm:
    <<: *soilw_levs
    title: Soil Moisture at 10cm
  30cm:
    <<: *soilw_levs
    title: Soil Moisture at 30cm
  60cm:
    <<: *soilw_levs
    title: Soil Moisture at 60cm
  1m:
    <<: *soilw_levs
    title: Soil Moisture at 1m
  1.6m:
    <<: *soilw_levs
    title: Soil Moisture at 1.6m
  3m:
    <<: *soilw_levs
    title: Soil Moisture at 3m
solar: # Incoming Solar Radiation
  sfc: &incoming_radiation
    clevs: [50, 100, 200, 300, 400, 500, 600, 700, 800, 900, 1000, 1100]
    cmap: gist_ncar
    colors: vort_colors
    ncl_name: DSWRF_P0_L1_{grid}
    ticks: 0
    title: Incoming Solar Radiation
    unit: W/m^2
sphum: # Specific humidity
  ua:
    ncl_name: SPFH_P0_L105_{grid}
ssrun: # Storm Surface Runoff
  sfc: &precip
    clevs: [0.002, 0.01, 0.05, 0.1, 0.25, 0.50, 0.75, 1.0, 2.0]
    cmap: gist_ncar
    colors: pcp_colors
    ncl_name: SSRUN_P8_L1_{grid}_acc1h
    ticks: 0
    title: Storm Surface Runoff
    transform: conversions.kgm2_to_in
    unit: in
temp: # Temperature
  2ds: # 2m - Sfc
    clevs: !!python/object/apply:numpy.arange [-16, 17, 2]
    cmap: seismic
    colors: centered_diff
    ncl_name: TMP_P0_L103_{grid} # 2m Temp
    ticks: 2
    title: 2m Temp - Skin Temp
    transform:
      funcs: [conversions.k_to_f, field_diff]
      kwargs:
        variable2: temp
        level2: sfc
    unit: F
    wind: False
  2m:
    clevs: !!python/object/apply:numpy.arange [-60, 120, 10]
    cmap: jet
    colors: t_colors
    ncl_name: TMP_P0_L103_{grid}
    ticks: 10
    transform: conversions.k_to_f
    unit: F
    wind: 10m
  500mb: &ua_temp
    clevs: !!python/object/apply:numpy.arange [-70, 10, 2.5]
    cmap: jet
    colors: t_colors
    contours:
      pres_sfc:
        levels: [0, 500]
        colors: 'k'
        linewidths: 0.6
      gh:
        colors: grey
    hatches:
      pres_sfc:
        hatches: ['', '...']
        levels: [0, 500]
    ncl_name:
      prs: TMP_P0_L100_{grid}
      nat: TMP_P0_L105_{grid}
    ticks: 5
    transform: conversions.k_to_c
    unit: C
    wind: True
  700mb:
    <<: *ua_temp
    clevs: !!python/object/apply:numpy.arange [-40, 40, 2.5]
    contours:
      pres_sfc:
        colors: 'k'
        levels: [0, 700]
        linewidths: 0.6
      gh:
        colors: grey
    hatches:
      pres_sfc:
        hatches: ['', '...']
        levels: [0, 700]
  850mb:
    <<: *ua_temp
    clevs: !!python/object/apply:numpy.arange [-40, 40, 2.5]
    contours:
      pres_sfc:
        colors: 'k'
        levels: [0, 850]
        linewidths: 0.6
    hatches:
      pres_sfc:
        hatches: ['', '...']
        levels: [0, 850]
  925mb:
    <<: *ua_temp
    clevs: !!python/object/apply:numpy.arange [-40, 40, 2.5]
    contours:
      pres_sfc:
        colors: 'k'
        levels: [0, 925]
        linewidths: 0.6
    hatches:
      pres_sfc:
        hatches: ['', '...']
        levels: [0, 925]
  sfc:
    clevs: !!python/object/apply:numpy.arange [-60, 120, 10]
    cmap: jet
    colors: t_colors
    ncl_name: TMP_P0_L1_{grid}
    ticks: 20
    transform: conversions.k_to_f
    unit: F
    wind: False
  ua:
    <<: *ua_temp
thick:
  500mb:
    <<: *ua_gh
    title: 1000-500 Thick
    transform:
      funcs: [conversions.m_to_dm, field_diff]
      kwargs:
        variable2: gh
        level2: 1000mb
totp: # Hourly total precipitation
  sfc:
    <<: *precip
    contours:
      pres_msl:
        colors: red
        linewidths: 0.4
        levels: !!python/object/apply:numpy.arange [650, 1051, 2]
      thick_500mb:
        colors: blue
        levels: !!python/object/apply:numpy.arange [402, 601, 6]
        linewidths: 0.4
        linestyles: dashed
    ncl_name: APCP_P8_L1_{grid}_acc1h
    title: 1 hr Total Precip
u:
  10m: &agl_uwind
    ncl_name: UGRD_P0_L103_{grid}
    transform: conversions.ms_to_kt
  80m: *agl_uwind
  250mb: &ua_uwind
    ncl_name:
      prs: UGRD_P0_L100_{grid}
      nat: UGRD_P0_L105_{grid}
    transform: conversions.ms_to_kt
  500mb: *ua_uwind
  700mb: *ua_uwind
  850mb: *ua_uwind
  925mb: *ua_uwind
  max:
    ncl_name: MAXUW_P8_L103_{grid}_max1h
    transform: conversions.ms_to_kt
  ua:
    <<: *ua_uwind
ulwrf: # Upward Longwave Radiation Flux
  sfc: &radiation_flux
    clevs: !!python/object/apply:numpy.arange [350, 601, 10]
    cmap: gist_ncar
    colors: radiation_colors
    ncl_name: ULWRF_P0_L1_{grid}
    ticks: 0
    title: Upward Longwave Radiation Flux, Surface
    unit: W/m^2
  top: # Nominal top of atmosphere
    clevs: !!python/object/apply:numpy.arange [80, 341, 2]
    cmap: ir_rgbv_r
    colors: radiation_mix_colors
    ncl_name: ULWRF_P0_L8_{grid}
    ticks: 20
    title: Outgoing Longwave Radiation Flux, Top of Atmosphere
    unit: W/m^2
uswrf: # Upward Shortwave Radiation Flux
  sfc:
    <<: *radiation_flux
    ncl_name: USWRF_P0_L1_{grid}
    title: Upward Shortwave Radiation Flux, Surface
  top: # Nominal top of atmosphere
    <<: *radiation_flux
    clevs: !!python/object/apply:numpy.arange [50, 851, 10]
    cmap: Greys_r
    colors: radiation_bw_colors
    ncl_name: USWRF_P0_L8_{grid}
    ticks: 40
    title: Outgoing Shortwave Radiation Flux, Top of Atmosphere
v:
  10m: &agl_wind
    ncl_name: VGRD_P0_L103_{grid}
    transform: conversions.ms_to_kt
  80m: *agl_wind
  250mb: &ua_vwind
    ncl_name:
      prs: VGRD_P0_L100_{grid}
      nat: VGRD_P0_L105_{grid}
    transform: conversions.ms_to_kt
  500mb: *ua_vwind
  700mb: *ua_vwind
  850mb: *ua_vwind
  925mb: *ua_vwind
  max:
    ncl_name: MAXVW_P8_L103_{grid}_max1h
    transform: conversions.ms_to_kt
  ua:
    <<: *ua_vwind
vbdsf: # Incoming Direct Radiation
  sfc:
    <<: *incoming_radiation
    ncl_name: VBDSF_P0_L1_{grid}
    title: Incoming Direct Radiation
vddsf: # Incoming Diffuse Radiation
  sfc:
    <<: *incoming_radiation
    ncl_name: VDDSF_P0_L1_{grid}
    title: Incoming Diffuse Radiation
vig: # Vertically-integrated graupel
  sfc:
    clevs: !!python/object/apply:numpy.arange [5, 91, 5]
    cmap: jet
    colors: graupel_colors
    ncl_name: TCOLG_P8_L200_{grid}_max1h
    ticks: 0
    title: Max Vertically Integrated Graupel (over previous hour)
    unit: mm
vil: # Vertically Integrated Liquid
  sfc:
    <<: *vert_int_liq
    ncl_name: VAR_0_16_201_P0_L10_{grid}
    title: Vertically Integrated Liquid
vis: # Visibility
  sfc:
    clevs: [0.0625, 0.125, 0.25, 0.5, 1, 1.5, 2, 3, 4, 5, 10, 30, 50]
    cmap: gist_ncar
    colors: vis_colors
    ncl_name: VIS_P0_L1_{grid}
    ticks: 0
    title: Sfc Visibility
    transform: conversions.m_to_mi
    unit: mi
vort: # Absolute vorticity
  500mb:
    clevs: !!python/object/apply:numpy.arange [6, 29, 2]
    cmap: gist_ncar
    colors: vort_colors
    contours:
      gh:
        colors: 'xkcd:light gray'
    ncl_name: ABSV_P0_L100_{grid}
    ticks: 2
    transform: conversions.vort_scale
    unit: 1E-5/s
vvel: # Vertical velocity
  700mb:
    clevs: !!python/object/apply:numpy.arange [-17, 34, 5]
    cmap: gist_ncar
    colors: vvel_colors
    contours:
      gh:
        colors: grey
    ncl_name: VVEL_P0_L100_{grid}
    ticks: 5
    transform: conversions.vvel_scale
    unit: -Pa/s * 10
  mean: # Mean Vertical Veolcity
    clevs: [-20, -15, -10, -5, -1, -0.75, -0.5, -0.25, -0.1, 0.1, 0.25, 0.5, 0.75, 1, 5, 10, 15, 20]
    cmap: Spectral_r
    colors: mean_vvel_colors
    ncl_name: DZDT_P8_2L104_{grid}_avg1h
    ticks: 0
    title: Mean Vertical Velocity, sigma layers 0.5-0.8
    unit: m/s
vvort: # Vertical vorticity
  mx01: &vvort # Hourly maximum of vertical vorticity over 0-2 km layer
    clevs: !!python/object/apply:numpy.arange [0.0025, 0.0301, 0.0025]
    cmap: gist_ncar
    colors: vort_colors
    ncl_name: RELV_P8_2L103_{grid}_max1h
    ticks: 0
    title: 0-1km Max Vertical Velocity (over prev hour)
    unit: 1/s
    vertical_level_name: lv_HTGL11_l0
  mx02: # Hourly maximum of vertical vorticity over 0-2 km layer
    <<: *vvort 
    title: 0-2km Max Vertical Velocity (over prev hour)
weasd: # Water equivalent of accumulated snow depth
  sfc:
    clevs: [0.01, 0.1, 0.3, 0.5, 1, 2, 3, 4, 5, 7.5, 10, 20]
    cmap: gist_ncar
    colors: snow_colors
    ncl_name: WEASD_P0_L1_{grid}
    ticks: 0
    title: Snow Water Equivalent
    transform: conversions.kgm2_to_in
    unit: in
wspeed: # Wind Speed
  10m: &ua_wspeed
    clevs: !!python/object/apply:numpy.arange [5, 95, 5]
    cmap: gist_ncar
    colors: wind_colors
    ncl_name: UGRD_P0_L103_{grid}
    ticks: 5
    title: 10m Wind
    transform:
      funcs: [vector_magnitude, conversions.ms_to_kt]
      kwargs:
        field2: VGRD_P0_L103_{grid}
    unit: kt
    wind: True
  250mb:
    <<: *ua_wspeed
    clevs: [20, 40, 60, 70, 80, 90, 100, 110, 120, 140, 160, 180, 200]
    colors: wind_colors_high
    contours:
      gh:
        colors: white
        linewidths: 1.2
    ncl_name: UGRD_P0_L100_{grid}
    ticks: 0
    title: 250mb Wind
    transform:
      funcs: [vector_magnitude, conversions.ms_to_kt]
      kwargs: 
        field2: VGRD_P0_L100_{grid}
  80m:
    <<: *ua_wspeed
    title: 80m Wind
    transform:
      funcs: [vector_magnitude, conversions.ms_to_kt]
      kwargs:
        field2: VGRD_P0_L103_{grid}
  850mb:
    <<: *ua_wspeed
    contours:
      gh:
        colors: white
        linewidths: 1.2
    ncl_name: UGRD_P0_L100_{grid}
    title: 850mb Wind
    transform:
      funcs: [vector_magnitude, conversions.ms_to_kt]
      kwargs:
        field2: VGRD_P0_L100_{grid}
  max: # Hourly Maximum 10m Wind
    <<: *ua_wspeed
    ncl_name: WIND_P8_L103_{grid}_max1h
    title: Max 10m Wind (over prev hour)
    transform: conversions.ms_to_kt
  mdn: # Hourly Maximum Downdraft Velocity
    clevs: [-40, -35, -30, -25, -22.5, -20, -17.5, -15, -12.5, -10, -7.5, -5, -2.5, -2, -1.5, -1, -0.5]
    cmap: jet
    colors: mdn_colors
    ncl_name: MAXDVV_P8_2L108_{grid}_max1h
    ticks: 0
    title: Max Downdraft Velocity (over prev hour)
    unit: m/s
  mup: # Hourly Maximum Updraft Velocity
    clevs: [0.5, 1, 1.5, 2, 2.5, 5, 7.5, 10, 12.5, 15, 17.5, 20, 22.5, 25, 30, 35, 40]
    cmap: jet
    colors: mup_colors
    ncl_name: MAXUVV_P8_2L108_{grid}_max1h
    ticks: 0
    title: Max Updraft Velocity (over prev hour)
    unit: m/s
  ua:
    <<: *ua_wspeed<|MERGE_RESOLUTION|>--- conflicted
+++ resolved
@@ -296,7 +296,6 @@
     <<: *cld_cover
     ncl_name: TCDC_P0_L{level_type}_{grid}
     title: Total Cloud Cover
-<<<<<<< HEAD
 clwmr: # Cloud water Mixing Ratio
   ua:
     ncl_name: 
@@ -307,8 +306,6 @@
     <<: *refl
     ncl_name: REFC_P0_L10_{grid}
     title: Composite Reflectivity
-=======
->>>>>>> 697ed3a6
 cpofp: # Frozen Precipitation Percentage
   sfc:
     clevs: [-0.1, 10, 20, 30, 40, 50, 60, 70, 80, 90, 100]
