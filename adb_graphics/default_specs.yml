# This file contains the defaults for the graphics for each variable. 
#
# Acceptable keys for a variable:
#
#   clevs: specifies the contour levels by one of the following methods
#      - a list with no quotes
#      - a numpy.arange specified as "!!python/object/apply:numpy.arange [list]"
#        with quotes. Specify "list" as with numpy.anumpy.arange() like this --
#        [[start, ]stop[, increment]]]. start and increment are options.
#      - the name of a function to be called that will return a list.
#
#   cmap: name of Python colormap
#
#   colors: name of function that defines a list of colors
#
#   contours: a dictionary of fields to be contoured, and their contour key word
#             arguments. the top level contour name should be the key for the
#             field to be hatched, and may inidicate a different level separated
#             by an underscore, e.g. rh_850mb would contour the 850mb level rh
#             on the map.
#
#   hatches: a dictionary of fields to be hatched, and their contourf key word
#            arguments. the top level hatch name should be the key for the field
#            to be hatched, and may have a different level separated by an
#            underscore, e.g. rh_850mb would hatch the 850mb level.
#
#   ncl_name: the name of the variable as expected by NCL
#
#   ticks: the number of tick marks on the colorbar
#
#   title: a string representing a title to override the standard variable name
#          and level
#
#   transform: name of a function that will perform a given transformation of
#              the variable. To access the UPPData methods, provide only the name
#              of the method. To call a function from a module, use the syntax
#              "module.function"
#
#   unit: the resulting unit of the variable
#
#   vertical_index: index in grib2 file that gives the level
#                        of 2D field when two or more fields are "stacked"
#                        into a single 3D array.
#
#   vertical_level_name: name of variable in grib2 file that holds the level
#                        (or bottom level of a layer) of 2D field when two or
#                        more fields are "stacked" into a single 3D array.
#
#   wind: a boolean variable that switches on/off the wind barbs drawn from the
#         wind at the same level, OR a string specifying the key for the desired
#         wind level
#
#
# A few conventions must be followed for adding variables to this file.
#
#   Naming:
#      The variable name chosen here is the short name as specified by the
#      graphics file naming convention. This is imposed by the Python class
#      loading this file. Please add a comment to describe the variable when
#      adding it here.
#
#   Order:
#      Each set of items should be in alphabetical order for ease of code
#      maintenance, unless some other order makes more sense, i.e. a section
#      anchor needs to be applied before another section.
#

1hsnw: # 1 hr Accumulated Snow Using 10:1 Ratio
  sfc:
    clevs: [0.03, 0.05, 0.1, 0.5, 1, 2, 3, 4, 5, 6, 7, 8]
    cmap: gist_ncar
    colors: snow_colors
    ncl_name: WEASD_P8_L1_{grid}_acc1h
    ticks: 0
    title: 1 hr Accumulated Snow Using 10:1 Ratio
    transform: [conversions.kgm2_to_in, conversions.weasd_to_1hsnw]
    unit: in
1ref: # Reflectivity at 1 km AGL
  1000m: &refl
    clevs: !!python/object/apply:numpy.arange [5, 76, 5]
    cmap: NWSReflectivity
    colors: cref_colors
    ncl_name: REFD_P0_L103_{grid}
    ticks: 5
    title: 1 km agl Reflectivity
    unit: dBZ
    vertical_level_name: lv_HTGL7
acfrozr: # Run Total Graupel
  sfc: &graupel
    clevs: [0.002, 0.01, 0.05, 0.1, 0.25, 0.5, 0.75, 1, 2]
    cmap: gist_ncar
    colors: pcp_colors
    ncl_name: FROZR_P8_L1_GLC0_acc{fhr}h
    ticks: 0
    title: Total Graupel (Sleet)
    transform: conversions.kgm2_to_in
    unit: in
acfrzr: # Run Total Freezing Rain
  sfc:
    <<: *graupel
    ncl_name: FRZR_P8_L1_GLC0_acc
    title: Run Total Freezing Rain
acpcp: # Accumulated run total precipitation
  sfc:
    clevs: [0.01, 0.1, 0.25, 0.5, 1, 2, 3, 5, 10, 15, 20, 40]
    cmap: gist_ncar
    colors: rainbow12_colors
    ncl_name: APCP_P8_L1_{grid}_acc{fhr}h
    ticks: 0
    transform: conversions.kgm2_to_in
    unit: in
acsnod: # Accumulated snow
  sfc: &snow
    clevs: [0.01, 0.1, 1, 2, 3, 4, 6, 8, 10, 12, 18, 24]
    cmap: gist_ncar
    colors: rainbow12_colors
    ncl_name: ASNOW_P8_L1_GLC0_acc
    ticks: 0
    title: Run Total Accumulated Snow Depth - var dens
    transform: conversions.m_to_in
    unit: in
acsnw: # Run Total Accumulated Snow Using 10:1 Ratio
  sfc:
    clevs: [0.01, 0.1, 1, 2, 3, 4, 6, 8, 10, 12, 18, 24]
    cmap: gist_ncar
    colors: snow_colors
    ncl_name: WEASD_P8_L1_{grid}_acc{fhr}h
    ticks: 0
    title: Run-Total Accumulated Snow Using 10:1 Ratio
    transform: [conversions.kgm2_to_in, conversions.weasd_to_1hsnw]
    unit: in
cape:
  mu: &cape # Most Unstable CAPE
    clevs: [1, 100, 500, 1000, 1500, 2000, 2500, 3000, 3500, 4000, 4500, 5000]
    cmap: gist_ncar
    colors: vort_colors
    contours:
      cape:
        colors: white
        levels: [1000, 100000]
        linewidths: 1.2
      lpl_agl:
        colors: 'k'
        levels: [50, 1000]
        linewidths: 0.6
    hatches:
      lpl_agl:
        alpha: 0
        hatches: ['///', '']
        levels: [50, 1000]
    ncl_name: CAPE_P0_2L108_{grid}
    ticks: 0
    title: Most Unstable CAPE
    unit: J/kg
    vertical_index: 2
  mul: # Most Unstable Layer CAPE
    <<: *cape
    contours:
    hatches:
    ncl_name: CAPE_P0_2L108_{grid}
    title: Most Unstable Layer CAPE
    vertical_index: 1
  mx90mb: # Lowest 90 mb Mixed Layer CAPE
    <<: *cape
    contours:
      cin:
        colors: 'k'
        levels: [-1000, -50]
        linewidths: 0.6
    hatches:
      cin_mx90mb:
        alpha: 0
        hatches: ['///', '']
        levels: [-1000, -50]
    vertical_index: 0
    ncl_name: CAPE_P0_2L108_{grid}
    title: Lowest 90 mb Mixed Layer CAPE
  sfc:
    <<: *cape
    contours:
      cin:
        colors: 'k'
        levels: [-1000, -50]
        linewidths: 0.6
    hatches:
      cin_sfclt:
        alpha: 0
        hatches: ['///', '']
        levels: [-1000, -50]
    ncl_name: CAPE_P0_L1_{grid}
    title: Surface CAPE
cell: # Storm cell motion
  ua:
    ncl_name: USTM_P0_2L103_{grid}
    transform:
      funcs: [vector_magnitude, conversions.ms_to_kt]
      kwargs:
        field2: VSTM_P0_2L103_{grid}
    unit: kt
ceil: # Ceiling
  ua: &ceil
    clevs: [0, 0.1, 0.3, 0.5, 1, 2, 3, 5, 10, 15, 20, 30, 52]
    cmap: gist_ncar
    colors: ceil_colors
    ncl_name: HGT_P0_L215_{grid}
    ticks: 0
    title: Ceiling
    transform:
      funcs: [field_diff, conversions.m_to_kft]
      kwargs:
        variable2: gh
        level2: sfc
    unit: kft agl
ceilexp: # Ceiling - experimental
  ua:
    <<: *ceil
    ncl_name: CEIL_P0_{grid}
    title: Ceiling (exp)
ceilexp2: # Ceiling - experimental no.2
  ua:
    <<: *ceil
    ncl_name: CEIL_P0_L2_{grid}
    title: Ceiling (exp-2)
cin: # Surface Convective Inhibition
  mu:
    clevs: [-300, -200, -150, -100, -75, -50, -40, -30, -20, -10, -1]
    cmap: gist_ncar
    colors: cin_colors
    ncl_name: CIN_P0_2L108_{grid}
    unit: J/kg
    vertical_index: 2
  mx90mb: # Lowest 90 mb Mixed Layer CIN
    ncl_name: CIN_P0_2L108_{grid}
    title: 'ML CIN < -50'
    vertical_index: 0
  sfc: &sfc_cin
    clevs: [-300, -200, -150, -100, -75, -50, -40, -30, -20, -10, -1]
    cmap: gist_ncar
    colors: cin_colors
    ncl_name: CIN_P0_L1_{grid}
    ticks: 0
    title: Surface CIN
    unit: J/kg
    vertical_index: 2
  sfclt:
    <<: *sfc_cin
    title: Surface CIN < -50
cloudcover:
  blcc: &cld_cover # PBL ... 1 km Cloud Cover
    clevs: [2, 5, 10, 20, 30, 40, 50, 60, 70, 80, 90, 95]
    cmap: gist_ncar
    colors: cldcov_colors
    ncl_name: TCDC_P0_L211_{grid}
    ticks: 0
    title: PBL ... 1km Cloud Cover
    unit: '%'
  high:
    <<: *cld_cover
    clevs: [2, 5, 10, 20, 30, 40, 50, 60, 70, 80, 90, 95]
    cmap: gist_ncar
    colors: cldcov_colors
    ncl_name: HCDC_P0_L234_{grid}
    ticks: 0
    title: High-Level Cloud Cover
    unit: '%'
  low:
    <<: *cld_cover
    ncl_name: LCDC_P0_L214_{grid}
    title: Low-Level Cloud Cover
  mid:
    <<: *cld_cover
    ncl_name: MCDC_P0_L224_{grid}
    title: Mid-Level Cloud Cover
  total:
    <<: *cld_cover
    ncl_name: TCDC_P0_L10_{grid}
    title: Total Cloud Cover
cref: # Composite reflectivity
  sfc:
    <<: *refl
    ncl_name: REFC_P0_L10_{grid}
    title: Composite Reflectivity
cpofp: # Frozen Precipitation Percentage
  sfc:
    clevs: [-0.1, 10, 20, 30, 40, 50, 60, 70, 80, 90, 100]
    cmap: gist_ncar
    colors: frzn_colors
    ncl_name: CPOFP_P0_L1_{grid}
    ticks: 0
    title: Frozen Precip Percentage
    unit: '%'
ctop: # Cloud top height
  ua:
    clevs: !!python/object/apply:numpy.arange [0, 61, 5]
    cmap: gist_ncar
    colors: ceil_colors
    ncl_name: HGT_P0_L3_{grid}
    ticks: 0
    title: Cloud Top Height
    transform: conversions.m_to_kft
    unit: kft asl
dewp: # Dew point temperature
  2m:
    clevs: [-60, -50, -40, -30, -20, -10, 0, 10, 12, 14, 16, 18, 20, 22, 24, 26, 28, 30, 32, 34, 36, 38, 40, 42, 44, 46, 48, 50, 52, 54, 56, 58, 60, 62, 64, 66, 68, 70, 80, 90, 100, 110, 120]
    cmap: Carbone42_r
    colors: dewp_colors
    ncl_name: DPT_P0_L103_{grid}
    ticks: -4
    transform: conversions.k_to_f
    unit: F
    wind: 10m
echotop: # Echo Top
  sfc:
    clevs: !!python/object/apply:numpy.arange [4, 50, 3]
    cmap: NWSReflectivity
    colors: cref_colors
    ncl_name: RETOP_P0_L3_{grid}
    ticks: 0
    title: Echo Top
    transform: conversions.m_to_kft
    unit: kft
flru: # Aviation Flight Rules
  sfc:
    clevs: [0.0, 1.0, 2.0, 3.0, 4.0]
    cmap: gist_ncar
    colors: flru_colors
    ncl_name: HGT_P0_L215_GLC0
    ticks: 1
    title: Aviation Flight Rules
    transform:
      funcs: [field_diff, conversions.m_to_kft, aviation_flight_rules]
      kwargs:
        variable2: gh
        level2: sfc
    unit: " "
G113bt: # GOES-W Brightness temperature, water vapor (Ch 3)
  sat: &goes_sat
    clevs: !!python/object/apply:numpy.arange [-80, 41, 1]
    cmap: WVCIMSS_r
    colors: goes_colors
    ncl_name: SBT113_P0_L8_{grid}
    ticks: -10
    title: GOES-W Brightness Temperature, Water Vapor
    transform: conversions.k_to_c
    unit: ch 3
G114bt: # GOES-W Brightness temperature, infrared (Ch 4)
  sat:
    <<: *goes_sat
    ncl_name: SBT114_P0_L8_{grid}
    title: GOES-W Brightness Temperature, Infrared
    unit: ch 4
G123bt: # GOES-E Brightness temperature, water vapor (Ch 3)
  sat:
    <<: *goes_sat
    ncl_name: SBT123_P0_L8_{grid}
    title: GOES-E Brightness Temperature, Water Vapor
G124bt: # GOES-E Brightness temperature, infrared (Ch 4)
  sat:
    <<: *goes_sat
    ncl_name: SBT124_P0_L8_{grid}
    title: GOES-E Brightness Temperature, Infrared
    unit: ch 4
gh: # Geopotential height
  250mb: &ua_gh
    clevs: !!python/object/apply:numpy.arange [6, 1170, 6]
    cmap: precipitation
    colors: terrain_colors
    ncl_name:
      prs: HGT_P0_L100_{grid}
      nat: HGT_P0_L105_{grid}
    ticks: 4
    transform: conversions.m_to_dm
    unit: dm
  500mb:
    <<: *ua_gh
  700mb:
    <<: *ua_gh
    clevs: !!python/object/apply:numpy.arange [201, 373, 3]
  850mb:
    <<: *ua_gh
    clevs: !!python/object/apply:numpy.arange [3, 600, 3]
  925mb:
    <<: *ua_gh
    clevs: !!python/object/apply:numpy.arange [3, 600, 3]
  1000mb:
    <<: *ua_gh
    clevs: !!python/object/apply:numpy.arange [500, 600, 10]
  sfc:
    <<: *ua_gh
    clevs: !!python/object/apply:numpy.arange [0, 5000, 250]
    cmap: gist_earth
    ncl_name: HGT_P0_L1_{grid}
    ticks: 0
    transform: []
    unit: gpm
  ua:
    <<: *ua_gh
gust:
  10m:
    clevs: !!python/object/apply:numpy.arange [5, 95, 5]
    cmap: gist_ncar
    colors: wind_colors
    ncl_name: GUST_P0_L1_{grid}
    ticks: 5
    transform: conversions.ms_to_kt
    unit: kt
hail: # Max 1h Hail diameter
  maxsfc: &hail # surface
    clevs: [0.01, 0.25, 0.50, 0.75, 1.0, 1.5, 2.0, 2.5, 3.0]
    cmap: gist_ncar
    colors: hail_colors
    ncl_name: HAIL_P8_L104_{grid}_max1h
    ticks: 0
    title: Max 1h Hail/Graupel Diameter at Surface
    transform: conversions.m_to_in
    unit: in
  max: # total atmosphere
    <<: *hail
    ncl_name: HAIL_P8_L10_{grid}_max1h
    title: Max 1h Hail/Graupel Diameter, Total Atm
hailcast: # Max 1h Hail diameter
  maxsfc: # surface, from HAILCAST
    <<: *hail
    ncl_name: HAIL_P8_L1_{grid}_max1h
    title: Max 1h Hail Diameterat Sfc from HAILCAST
hlcy: # Helicity
  in16: &hlcy # Hourly updraft helicity over 1-6 km layer
    clevs: !!python/object/apply:numpy.arange [25, 301, 25]
    cmap: gist_ncar
    colors: rainbow12_colors
    ncl_name: UPHL_P0_2L103_{grid}
    ticks: 25
    title: 1-6km Updraft Helicity
    unit: m2/s2
    vertical_index: 1
  in25: # Hourly updraft helicity over 2-5 km layer
    <<: *hlcy 
    clevs: !!python/object/apply:numpy.arange [25, 301, 25]
    ncl_name: UPHL_P0_2L103_{grid}
    title: 2-5km Updraft Helicity
    vertical_index: 0
  mn02: # Hourly minimum of updraft helicity over 0-2 km layer
    <<: *hlcy
    clevs: !!python/object/apply:numpy.arange [12.5, 150.5, 12.5]
    ncl_name: VAR_0_7_200_P8_2L103_{grid}_min1h
    ticks: 12.5
    title: 0-2km Min Updraft Helicity (over prv hr)
    vertical_index: 0
  mn03: # Hourly minimum of updraft helicity over 0-3 km layer
    <<: *hlcy
    clevs: !!python/object/apply:numpy.arange [12.5, 150.5, 12.5]
    ncl_name: VAR_0_7_200_P8_2L103_{grid}_min1h
    ticks: 12.5
    title: 0-3km Min Updraft Helicity (over prv hr)
    vertical_index: 1
  mn16: # Hourly minimum of updraft helicity over 1-6 km layer
    <<: *hlcy
    clevs: !!python/object/apply:numpy.arange [25, 301, 25]
    ncl_name: VAR_0_7_200_P8_2L103_{grid}_min1h
    title: 1-6km Min Updraft Helicity (over prv hr)
    vertical_index: 3
  mn25: # Hourly minimum of updraft helicity over 2-5 km layer
    <<: *hlcy
    clevs: !!python/object/apply:numpy.arange [25, 301, 25]
    ncl_name: VAR_0_7_200_P8_2L103_{grid}_min1h
    title: 2-5km Min Updraft Helicity (over prv hr)
    vertical_index: 2
  mx02: # Hourly maximum of updraft helicity over 0-2 km layer
    <<: *hlcy
    clevs: !!python/object/apply:numpy.arange [12.5, 150.5, 12.5]
    ncl_name: MXUPHL_P8_2L103_{grid}_max1h
    ticks: 12.5
    title: 0-2km Max Updraft Helicity (over prv hr)
    vertical_index: 0
  mx03: # Hourly maximum of updraft helicity over 0-3 km layer
    <<: *hlcy
    clevs: !!python/object/apply:numpy.arange [12.5, 150.5, 12.5]
    ncl_name: MXUPHL_P8_2L103_{grid}_max1h
    ticks: 12.5
    title: 0-3km Max Updraft Helicity (over prv hr)
    vertical_index: 1
  mx16: # Hourly maximum of updraft helicity over 1-6 km layer
    <<: *hlcy
    clevs: !!python/object/apply:numpy.arange [25, 301, 25]
    ncl_name: MXUPHL_P8_2L103_{grid}_max1h
    title: 1-6km Max Updraft Helicity (over prv hr)
    vertical_index: 3
  mx25: # Hourly maximum of updraft helicity over 2-5 km layer
    <<: *hlcy
    clevs: !!python/object/apply:numpy.arange [25, 301, 25]
    ncl_name: MXUPHL_P8_2L103_{grid}_max1h
    title: 2-5km Max Updraft Helicity (over prv hr)
    vertical_index: 2
  sr01: # 0-1 km Storm Relative Helicity
    <<: *hlcy
    clevs: [25, 50, 100, 150, 200, 250, 300, 400, 500, 600, 700, 800]
    ncl_name: HLCY_P0_2L103_{grid}
    unit: $m^2 / s^2$
    ticks: 0
    title: 0-1 km Storm Relative Helicity
    vertical_index: 0
  sr03: # 0-3 km Storm Relative Helicity
    <<: *hlcy
    clevs: [25, 50, 100, 150, 200, 250, 300, 400, 500, 600, 700, 800]
    ncl_name: HLCY_P0_2L103_{grid}
    unit: $m^2 / s^2$
    ticks: 0
    title: 0-3 km Storm Relative Helicity
    vertical_index: 1
hpbl: # Height of Planetary Boundary Layer
  sfc: 
    clevs: [25, 50, 100, 200, 300, 500, 750, 1000, 1500, 2000, 2500, 3000, 4000, 5000]
    cmap: ir_rgbv
    colors: pbl_colors
    ncl_name: HPBL_P0_L1_{grid}
    ticks: 0
    title: PBL Height
    unit: m
lcl: # Lifted condensation level
  sfc: &lcl
    clevs: !!python/object/apply:numpy.arange [0, 5000, 250]
    cmap: rainbow
    colors: lcl_colors
    contours:
      lcl:
        colors: white
        levels: [1000, 100000]
        linewidths: 1.2
    ncl_name: HGT_P0_L5_{grid}
    ticks: -2
    title: Lifted Condensation Level Height
    unit: m agl
  ua:
    <<: *lcl
    unit: m
lhtfl: # Latent Heat Net Flux
  sfc: &heat_flux
    clevs: !!python/object/apply:numpy.arange [-100, 401, 25]
    cmap: Carbone42
    colors: heat_flux_colors
    ncl_name: LHTFL_P0_L1_{grid}
    ticks: 0
    title: Latent Heat Net Flux
    unit: W/m^2
li: # Lifted Index
  best: &lifted_index
    clevs: !!python/object/apply:numpy.arange [-15, 16]
    cmap: Spectral
    colors: lifted_index_colors
    ncl_name: 4LFTX_P0_2L108_{grid}
    ticks: 0
    title: Best Lifted Index (lowest 180 mb)
    unit: C
  sfc:
    <<: *lifted_index
    ncl_name: LFTX_P0_2L100_{grid}
    title: Surface Lifted Index
lpl: # Lifted parcel level
  agl:
    ncl_name: PLPL_P0_2L108_{grid}
    title: Lifted Parcel Level AGL >50
    transform:
      funcs: [conversions.pa_to_hpa, field_diff, opposite]
      kwargs:
        variable2: pres
        level2: sfc
    unit: hPa
  ua:
    ncl_name: PLPL_P0_2L108_{grid}
    transform: conversions.pa_to_hpa
    unit: hPa
ltg3: # Lightning Threat (LTG1 ... LTG2)
  sfc: 
    clevs: [0.02, 0.5, 1.0, 1.5, 2.0, 2.5, 3, 4, 5, 6, 7, 8, 10, 12]
    cmap: NWSReflectivity
    colors: cref_colors
    ncl_name: LTNG_P0_L10_{grid}
    ticks: 0
    title: Lightning Threat (comb of LTG1 and LTG2)
    unit: flashes / km^2 / 5 min
mref: # Maximum reflectivity for past hour at 1 km AGL
  sfc:
    <<: *refl
    ncl_name: MAXREF_P8_L103_{grid}_max1h
    title: Max 1km agl Reflectivity (over prev hr)
pres:
  sfc:
    clevs: !!python/object/apply:numpy.arange [650, 1051, 4]
    cmap: gist_ncar
    colors: ps_colors
    ncl_name: PRES_P0_L1_{grid}
    ticks: 20
    transform: conversions.pa_to_hpa
    unit: hPa
  msl:
    clevs: !!python/object/apply:numpy.arange [650, 1051, 4]
    cmap: gist_ncar
    colors: ps_colors
    ncl_name: MSLMA_P0_L101_{grid}
    ticks: 20
    transform: conversions.pa_to_hpa
    unit: hPa
  ua:
    ncl_name: PRES_P0_L105_{grid}
ptmp: # Potential temperature
  2m:
    clevs: !!python/object/apply:numpy.arange [210, 350, 5]
    cmap: jet
    colors: t_colors
    ncl_name: POT_P0_L103_{grid}
    ticks: 10
    unit: K
    wind: 10m
pwtr: # Precipitable water
  sfc:
    clevs: !!python/object/apply:numpy.arange [4, 81, 4]
    cmap: gist_ncar
    colors: pw_colors
    ncl_name: PWAT_P0_L200_{grid}
    ticks: 4
    unit: mm
ref: # Maximum reflectivity for past hour at 1 km AGL
  m10:
    <<: *refl
    ncl_name: REFD_P0_L20_{grid}
    title: -10C Isothermal Reflectivity
  maxm10:
    <<: *refl
    ncl_name: REFD_P8_L20_{grid}_max1h
    title: Max 1h -10C Isothermal Reflectivity
rh: # Relative Humidity
  2m: &rh
    clevs: [10, 20, 30, 40, 50, 60, 70, 80, 90, 95, 100, 105]
    cmap: gist_ncar
    colors: rainbow12_colors
    ncl_name: RH_P0_L103_{grid}
    ticks: 10
    unit: '%'
  500mb: &rh_ua
    <<: *rh
    ncl_name: RH_P0_L100_{grid}
    contours:
      pres_sfc:
        colors: 'k'
        levels: [0, 500]
        linewidths: 0.6
    hatches:
      pres_sfc:
        alpha: 0
        hatches: ['...', '']
        levels: [0, 500]
  700mb:
    <<: *rh_ua
    contours:
      pres_sfc:
        levels: [0, 700]
        colors: 'k'
        linewidths: 0.6
    hatches:
      pres_sfc:
        alpha: 0
        hatches: ['...', '']
        levels: [0, 700]
  850mb:
    <<: *rh_ua
    contours:
      pres_sfc:
        levels: [0, 850]
        colors: 'k'
        linewidths: 0.6
    hatches:
      pres_sfc:
        alpha: 0
        hatches: ['...', '']
        levels: [0, 850]
  pw: # RH wrt Precipitable Water
    <<: *rh
    ncl_name: RHPW_P0_L10_{grid}
    title: Relative Humidity wrt Precipitable Water
rvil: # Radar-derived Vertically Integrated Liquid
  sfc: &vert_int_liq
    clevs: [0.05, 0.15, 0.76, 3.47, 6.92, 12, 31.6, 35, 40, 45, 50, 55, 60, 65, 70]
    cmap: NWSReflectivity
    colors: cref_colors
    ncl_name: VIL_P0_L10_{grid}
    ticks: 0
    title: Radar-derived Vertically Integrated Liquid
    unit: kg/m^2
shear:
  01km: &shear # 0-1 km
    clevs: !!python/object/apply:numpy.arange [5, 91, 5]
    cmap: jet
    colors: shear_colors
    ncl_name: VUCSH_P0_2L103_{grid}
    transform:
      funcs: vector_magnitude
      kwargs:
        field2: VVCSH_P0_2L103_{grid}
        one_lev: True
        vertical_index: 0
    ticks: 0
    unit: $s^{-1}$
    vertical_index: 0
  06km: # 0-6 km
    <<: *shear
    transform:
      funcs: vector_magnitude
      kwargs:
        field2: VVCSH_P0_2L103_{grid}
        one_lev: True
        vertical_index: 1
    vertical_index: 1
shtfl: # Sensible Heat Net Flux
  sfc:
    <<: *heat_flux
    ncl_name: SHTFL_P0_L1_{grid}
    ticks: 0
    title: Sensible Heat Net Flux
    unit: W/m^2
snod: # Snow Depth
  sfc:
    <<: *snow
    ncl_name: SNOD_P0_L1_GLC0
    title:  Cycled Snow Depth
soilm: # Soil Moisture Availability
  sfc:
    clevs: [0, 5, 15, 25, 35, 45, 55, 65, 75, 85, 95]
    cmap: Spectral
    colors: soilm_colors
    ncl_name: MSTAV_P0_L106_{grid}
    ticks: 0
    title: Soil Moisture Availability
    unit: "%"
soilt: # Soil Temperature
  0cm: &soilt_levs
    clevs: !!python/object/apply:numpy.arange [240, 311, 10]
    cmap: gist_ncar
    colors: soilt_colors
    ncl_name: TSOIL_P0_2L106_{grid}
    ticks: 0
    title: Soil Temperature at Sfc
    unit: K
    vertical_level_name: lv_DBLL10_l0
  1cm:
    <<: *soilt_levs
    title: Soil Temperature at 1cm
  4cm:
    <<: *soilt_levs
    title: Soil Temperature at 4cm
  10cm:
    <<: *soilt_levs
    title: Soil Temperature at 10cm
  30cm:
    <<: *soilt_levs
    title: Soil Temperature at 30cm
  60cm:
    <<: *soilt_levs
    title: Soil Temperature at 60cm
  1m:
    <<: *soilt_levs
    title: Soil Temperature at 1m
  1.6m:
    <<: *soilt_levs
    title: Soil Temperature at 1.6m
  3m:
    <<: *soilt_levs
    title: Soil Temperature at 3m
soilw: # Soil Moisture
  0cm: &soilw_levs
    clevs: !!python/object/apply:numpy.arange [0.0, 0.61, 0.1]
    cmap: gist_ncar
    colors: soilw_colors
    ncl_name: SOILW_P0_2L106_{grid}
    ticks: 0
    title: Soil Moisture at Sfc
    unit: fraction
    vertical_level_name: lv_DBLL10_l0
  1cm:
    <<: *soilw_levs
    title: Soil Moisture at 1cm
  4cm:
    <<: *soilw_levs
    title: Soil Moisture at 4cm
  10cm:
    <<: *soilw_levs
    title: Soil Moisture at 10cm
  30cm:
    <<: *soilw_levs
    title: Soil Moisture at 30cm
  60cm:
    <<: *soilw_levs
    title: Soil Moisture at 60cm
  1m:
    <<: *soilw_levs
    title: Soil Moisture at 1m
  1.6m:
    <<: *soilw_levs
    title: Soil Moisture at 1.6m
  3m:
    <<: *soilw_levs
    title: Soil Moisture at 3m
solar: # Incoming Solar Radiation
  sfc: &incoming_radiation
    clevs: [50, 100, 200, 300, 400, 500, 600, 700, 800, 900, 1000, 1100]
    cmap: gist_ncar
    colors: vort_colors
    ncl_name: DSWRF_P0_L1_{grid}
    ticks: 0
    title: Incoming Solar Radiation
    unit: W/m^2
sphum: # Specific humidity
  ua:
    ncl_name: SPFH_P0_L105_{grid}
ssrun: # Storm Surface Runoff
  sfc: &precip
    clevs: [0.002, 0.01, 0.05, 0.1, 0.25, 0.50, 0.75, 1.0, 2.0]
    cmap: gist_ncar
    colors: pcp_colors
    ncl_name: SSRUN_P8_L1_{grid}_acc1h
    ticks: 0
    title: Storm Surface Runoff
    transform: conversions.kgm2_to_in
    unit: in
temp: # Temperature
  2ds: # 2m - Sfc
    clevs: !!python/object/apply:numpy.arange [-16, 17, 2]
    cmap: seismic
    colors: centered_diff
    ncl_name: TMP_P0_L103_{grid} # 2m Temp
    ticks: 2
    title: 2m Temp - Skin Temp
    transform:
      funcs: [conversions.k_to_f, field_diff]
      kwargs:
        variable2: temp
        level2: sfc
    unit: F
    wind: False
  2m:
    clevs: !!python/object/apply:numpy.arange [-60, 120, 10]
    cmap: jet
    colors: t_colors
    ncl_name: TMP_P0_L103_{grid}
    ticks: 10
    transform: conversions.k_to_f
    unit: F
    wind: 10m
  500mb: &ua_temp
    clevs: !!python/object/apply:numpy.arange [-70, 10, 2.5]
    cmap: jet
    colors: t_colors
    contours:
      pres_sfc:
        levels: [0, 500]
        colors: 'k'
        linewidths: 0.6
      gh:
        colors: grey
    hatches:
      pres_sfc:
        alpha: 0
        hatches: ['...', '']
        levels: [0, 500]
    ncl_name:
      prs: TMP_P0_L100_{grid}
      nat: TMP_P0_L105_{grid}
    ticks: 5
    transform: conversions.k_to_c
    unit: C
    wind: True
  700mb:
    <<: *ua_temp
    clevs: !!python/object/apply:numpy.arange [-40, 40, 2.5]
    contours:
      pres_sfc:
        colors: 'k'
        levels: [0, 700]
        linewidths: 0.6
      gh:
        colors: grey
    hatches:
      pres_sfc:
        alpha: 0
        hatches: ['...', '']
        levels: [0, 700]
    ncl_name:
      prs: TMP_P0_L100_{grid}
      nat: TMP_P0_L105_{grid}
    ticks: 5
    transform: conversions.k_to_c
    unit: C
    wind: True
  850mb:
    <<: *ua_temp
    clevs: !!python/object/apply:numpy.arange [-40, 40, 2.5]
    contours:
      pres_sfc:
        colors: 'k'
        levels: [0, 850]
        linewidths: 0.6
    hatches:
      pres_sfc:
        alpha: 0
        hatches: ['...', '']
        levels: [0, 850]
  925mb:
    <<: *ua_temp
    clevs: !!python/object/apply:numpy.arange [-40, 40, 2.5]
    contours:
      pres_sfc:
        colors: 'k'
        levels: [0, 925]
        linewidths: 0.6
    hatches:
      pres_sfc:
        alpha: 0
        hatches: ['...', '']
        levels: [0, 925]
  sfc:
    clevs: !!python/object/apply:numpy.arange [-60, 120, 10]
    cmap: jet
    colors: t_colors
    ncl_name: TMP_P0_L1_{grid}
    ticks: 20
    transform: conversions.k_to_f
    unit: F
    wind: False
  ua:
    <<: *ua_temp
thick:
  500mb:
    <<: *ua_gh
    title: 1000-500 Thick
    transform:
      funcs: [conversions.m_to_dm, field_diff]
      kwargs:
        variable2: gh
        level2: 1000mb
totp: # Hourly total precipitation
  sfc:
    <<: *precip
    contours:
      pres_msl:
        colors: red
        linewidths: 0.4
        levels: !!python/object/apply:numpy.arange [650, 1051, 2]
      thick_500mb:
        colors: blue
        levels: !!python/object/apply:numpy.arange [402, 601, 6]
        linewidths: 0.4
        linestyles: dashed
    ncl_name: APCP_P8_L1_{grid}_acc1h
    title: 1 hr Total Precip
u:
<<<<<<< HEAD
  10m: &agl_uwind
    ncl_name: UGRD_P0_L103_{grid}
    transform:
      funcs: conversions.ms_to_kt
      kwargs:
        one_lev: True
        vertical_index: 0
  80m:
    <<: *agl_uwind
    transform:
      funcs: conversions.ms_to_kt
      kwargs:
        one_lev: True
        vertical_index: 1
  250mb: &ua_uwind
    ncl_name:
      prs: UGRD_P0_L100_{grid}
      nat: UGRD_P0_L105_{grid}
    transform: conversions.ms_to_kt
  500mb: *ua_uwind
=======
  10m:
    ncl_name: UGRD_P0_L103_{grid}
    transform: conversions.ms_to_kt
  500mb: &ua_uwind
    ncl_name:
      prs: UGRD_P0_L100_{grid}
      nat: UGRD_P0_L105_{grid}
>>>>>>> 52740772
  700mb: *ua_uwind
  850mb: *ua_uwind
  925mb: *ua_uwind
  max:
    ncl_name: MAXUW_P8_L103_{grid}_max1h
    transform: conversions.ms_to_kt
  ua:
    <<: *ua_uwind
ulwrf: # Upward Longwave Radiation Flux
  sfc: &radiation_flux
    clevs: !!python/object/apply:numpy.arange [350, 601, 10]
    cmap: gist_ncar
    colors: radiation_colors
    ncl_name: ULWRF_P0_L1_{grid}
    ticks: 0
    title: Upward Longwave Radiation Flux, Surface
    unit: W/m^2
  top: # Nominal top of atmosphere
    clevs: !!python/object/apply:numpy.arange [80, 341, 2]
    cmap: ir_rgbv_r
    colors: radiation_mix_colors
    ncl_name: ULWRF_P0_L8_{grid}
    ticks: 20
    title: Outgoing Longwave Radiation Flux, Top of Atmosphere
    unit: W/m^2
uswrf: # Upward Shortwave Radiation Flux
  sfc:
    <<: *radiation_flux
    ncl_name: USWRF_P0_L1_{grid}
    title: Upward Shortwave Radiation Flux, Surface
  top: # Nominal top of atmosphere
    <<: *radiation_flux
    clevs: !!python/object/apply:numpy.arange [50, 851, 10]
    cmap: Greys_r
    colors: radiation_bw_colors
    ncl_name: USWRF_P0_L8_{grid}
    ticks: 40
    title: Outgoing Shortwave Radiation Flux, Top of Atmosphere
v:
<<<<<<< HEAD
  10m: &agl_vwind
    ncl_name: VGRD_P0_L103_{grid}
    transform:
      funcs: conversions.ms_to_kt
      kwargs:
        one_lev: True
        vertical_index: 0
  80m:
    <<: *agl_vwind
    transform:
      funcs: conversions.ms_to_kt
      kwargs:
        one_lev: True
        vertical_index: 1
  250mb: &ua_vwind
=======
  10m:
    ncl_name: VGRD_P0_L103_{grid}
    transform: conversions.ms_to_kt
  500mb: &ua_vwind
>>>>>>> 52740772
    ncl_name:
      prs: VGRD_P0_L100_{grid}
      nat: VGRD_P0_L105_{grid}
    transform: conversions.ms_to_kt
  500mb: *ua_vwind
  700mb: *ua_vwind
  850mb: *ua_vwind
  925mb: *ua_vwind
  max:
    ncl_name: MAXVW_P8_L103_{grid}_max1h
    transform: conversions.ms_to_kt
  ua:
    <<: *ua_vwind
vbdsf: # Incoming Direct Radiation
  sfc:
    <<: *incoming_radiation
    ncl_name: VBDSF_P0_L1_{grid}
    title: Incoming Direct Radiation
vddsf: # Incoming Diffuse Radiation
  sfc:
    <<: *incoming_radiation
    ncl_name: VDDSF_P0_L1_{grid}
    title: Incoming Diffuse Radiation
vil: # Vertically Integrated Liquid
  sfc:
    <<: *vert_int_liq
    ncl_name: VAR_0_16_201_P0_L10_{grid}
    title: Vertically Integrated Liquid
vig: # Vertically-integrated graupel
  sfc:
    clevs: !!python/object/apply:numpy.arange [5, 91, 5]
    cmap: jet
    colors: graupel_colors
    ncl_name: TCOLG_P8_L200_{grid}_max1h
    ticks: 0
    title: Max Vertically Integrated Graupel (over previous hour)
    unit: mm
vis: # Visibility
  sfc:
    clevs: [0.0625, 0.125, 0.25, 0.5, 1, 1.5, 2, 3, 4, 5, 10, 30, 50]
    cmap: gist_ncar
    colors: vis_colors
    ncl_name: VIS_P0_L1_{grid}
    ticks: 0
    title: Sfc Visibility
    transform: conversions.m_to_mi
    unit: mi
vort: # Absolute vorticity
  500mb:
    clevs: !!python/object/apply:numpy.arange [6, 29, 2]
    cmap: gist_ncar
    colors: vort_colors
    contours:
      gh:
        colors: 'xkcd:light gray'
    ncl_name: ABSV_P0_L100_{grid}
    ticks: 2
    transform: conversions.vort_scale
    unit: 1E-5/s
vvel: # Vertical velocity
  700mb:
    clevs: !!python/object/apply:numpy.arange [-17, 34, 5]
    cmap: gist_ncar
    colors: vvel_colors
    contours:
      gh:
        colors: grey
    ncl_name: VVEL_P0_L100_{grid}
    ticks: 5
    transform: conversions.vvel_scale
    unit: -Pa/s * 10
  mean: # Mean Vertical Veolcity
    clevs: [-20, -15, -10, -5, -1, -0.75, -0.5, -0.25, -0.1, 0.1, 0.25, 0.5, 0.75, 1, 5, 10, 15, 20]
    cmap: Spectral_r
    colors: mean_vvel_colors
    ncl_name: DZDT_P8_2L104_{grid}_avg1h
    ticks: 0
    title: Mean Vertical Velocity, sigma layers 0.5-0.8
    unit: m/s
vvort: # Vertical vorticity
  mx01: &vvort # Hourly maximum of vertical vorticity over 0-2 km layer
    clevs: !!python/object/apply:numpy.arange [0.0025, 0.0301, 0.0025]
    cmap: gist_ncar
    colors: vort_colors
    ncl_name: RELV_P8_2L103_{grid}_max1h
    ticks: 0
    title: 0-1km Max Vertical Velocity (over prev hour)
    unit: 1/s
    vertical_level_name: lv_HTGL11_l0
  mx02: # Hourly maximum of vertical vorticity over 0-2 km layer
    <<: *vvort 
    title: 0-2km Max Vertical Velocity (over prev hour)
weasd: # Water equivalent of accumulated snow depth
  sfc:
    clevs: [0.01, 0.1, 0.3, 0.5, 1, 2, 3, 4, 5, 7.5, 10, 20]
    cmap: gist_ncar
    colors: snow_colors
<<<<<<< HEAD
    ncl_name: WEASD_P0_L1_{grid}
=======
    ncl_name: WEASD_P8_L1_{grid}
>>>>>>> 52740772
    ticks: 0
    title: Snow Water Equivalent
    transform: conversions.kgm2_to_in
    unit: in
wspeed: # Wind Speed
  10m: &ua_wspeed
    clevs: !!python/object/apply:numpy.arange [5, 95, 5]
    cmap: gist_ncar
    colors: wind_colors
    ncl_name: UGRD_P0_L103_{grid}
    ticks: 5
    title: 10m Wind
    transform:
      funcs: [vector_magnitude, conversions.ms_to_kt]
      kwargs:
        field2: VGRD_P0_L103_{grid}
    unit: kt
    wind: True
  250mb:
    <<: *ua_wspeed
    clevs: [20, 40, 60, 70, 80, 90, 100, 110, 120, 140, 160, 180, 200]
    colors: wind_colors_high
    contours:
      gh:
        colors: white
        linewidths: 1.2
    ncl_name: UGRD_P0_L100_{grid}
    ticks: 0
    title: 250mb Wind
    transform:
      funcs: [vector_magnitude, conversions.ms_to_kt]
      kwargs: 
        field2: VGRD_P0_L100_{grid}
  80m:
    <<: *ua_wspeed
    title: 80m Wind
    transform:
      funcs: [vector_magnitude, conversions.ms_to_kt]
      kwargs:
        field2: VGRD_P0_L103_{grid}
  850mb:
    <<: *ua_wspeed
    contours:
      gh:
        colors: white
        linewidths: 1.2
    ncl_name: UGRD_P0_L100_{grid}
    title: 850mb Wind
    transform:
      funcs: [vector_magnitude, conversions.ms_to_kt]
      kwargs:
        field2: VGRD_P0_L100_{grid}
  max: # Hourly Maximum 10m Wind
    <<: *ua_wspeed
    ncl_name: WIND_P8_L103_{grid}_max1h
    title: Max 10m Wind (over prev hour)
    transform: conversions.ms_to_kt
  mdn: # Hourly Maximum Downdraft Velocity
    clevs: [-40, -35, -30, -25, -22.5, -20, -17.5, -15, -12.5, -10, -7.5, -5, -2.5, -2, -1.5, -1, -0.5]
    cmap: jet
    colors: mdn_colors
    ncl_name: MAXDVV_P8_2L108_{grid}_max1h
    ticks: 0
    title: Max Downdraft Velocity (over prev hour)
    unit: m/s
  mup: # Hourly Maximum Updraft Velocity
    clevs: [0.5, 1, 1.5, 2, 2.5, 5, 7.5, 10, 12.5, 15, 17.5, 20, 22.5, 25, 30, 35, 40]
    cmap: jet
    colors: mup_colors
    ncl_name: MAXUVV_P8_2L108_{grid}_max1h
    ticks: 0
    title: Max Updraft Velocity (over prev hour)
    unit: m/s
  ua:
    <<: *ua_wspeed<|MERGE_RESOLUTION|>--- conflicted
+++ resolved
@@ -952,36 +952,16 @@
     ncl_name: APCP_P8_L1_{grid}_acc1h
     title: 1 hr Total Precip
 u:
-<<<<<<< HEAD
   10m: &agl_uwind
     ncl_name: UGRD_P0_L103_{grid}
-    transform:
-      funcs: conversions.ms_to_kt
-      kwargs:
-        one_lev: True
-        vertical_index: 0
-  80m:
-    <<: *agl_uwind
-    transform:
-      funcs: conversions.ms_to_kt
-      kwargs:
-        one_lev: True
-        vertical_index: 1
+    transform: conversions.ms_to_kt
+  80m: *agl_uwind
   250mb: &ua_uwind
     ncl_name:
       prs: UGRD_P0_L100_{grid}
       nat: UGRD_P0_L105_{grid}
     transform: conversions.ms_to_kt
   500mb: *ua_uwind
-=======
-  10m:
-    ncl_name: UGRD_P0_L103_{grid}
-    transform: conversions.ms_to_kt
-  500mb: &ua_uwind
-    ncl_name:
-      prs: UGRD_P0_L100_{grid}
-      nat: UGRD_P0_L105_{grid}
->>>>>>> 52740772
   700mb: *ua_uwind
   850mb: *ua_uwind
   925mb: *ua_uwind
@@ -1021,28 +1001,11 @@
     ticks: 40
     title: Outgoing Shortwave Radiation Flux, Top of Atmosphere
 v:
-<<<<<<< HEAD
-  10m: &agl_vwind
-    ncl_name: VGRD_P0_L103_{grid}
-    transform:
-      funcs: conversions.ms_to_kt
-      kwargs:
-        one_lev: True
-        vertical_index: 0
-  80m:
-    <<: *agl_vwind
-    transform:
-      funcs: conversions.ms_to_kt
-      kwargs:
-        one_lev: True
-        vertical_index: 1
-  250mb: &ua_vwind
-=======
-  10m:
+  10m: &agl_wind
     ncl_name: VGRD_P0_L103_{grid}
     transform: conversions.ms_to_kt
-  500mb: &ua_vwind
->>>>>>> 52740772
+  80m: *agl_wind
+  250mb: &ua_vwind
     ncl_name:
       prs: VGRD_P0_L100_{grid}
       nat: VGRD_P0_L105_{grid}
@@ -1140,11 +1103,7 @@
     clevs: [0.01, 0.1, 0.3, 0.5, 1, 2, 3, 4, 5, 7.5, 10, 20]
     cmap: gist_ncar
     colors: snow_colors
-<<<<<<< HEAD
     ncl_name: WEASD_P0_L1_{grid}
-=======
-    ncl_name: WEASD_P8_L1_{grid}
->>>>>>> 52740772
     ticks: 0
     title: Snow Water Equivalent
     transform: conversions.kgm2_to_in
