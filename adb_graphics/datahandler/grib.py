--- conflicted
+++ resolved
@@ -191,7 +191,7 @@
 
     @staticmethod
     def opposite(values, **kwargs) -> np.ndarray:
-        # pylint: disable=unused-argument
+    # pylint: disable=unused-argument
 
         ''' Returns the opposite of input values  '''
 
@@ -332,22 +332,12 @@
         elif len(field.shape) == 3:
 
             # Available variable levels
-<<<<<<< HEAD
-            try:
-                levs = self.contents.variables[field.dimensions[0]][::]
-
-                # Requested level
-                lev_val, lev_unit = self.numeric_level(level)
-                lev_val = lev_val * 100. if lev_unit == 'mb' else lev_val
-
-                # The index of the reqested level
-=======
             dim_name = spec.get('vertical_level_name',
                                 field.dimensions[0])
             levs = self.contents.variables[dim_name][::]
 
             # Requested level
-            lev_val, lev_unit = self.numeric_level()
+            lev_val, lev_unit = self.numeric_level(level)
             lev_val = lev_val / 100. if lev_unit == 'cm' else lev_val
             lev_val = lev_val * 100. if lev_unit in ['mb', 'mxmb'] else lev_val
             lev_val = lev_val * 1000. if lev_unit in ['km', 'mx', 'sr'] else lev_val
@@ -355,7 +345,6 @@
             # The index of the requested level
             lev = spec.get('vertical_index')
             if lev is None:
->>>>>>> 3392d013
                 lev = int(np.argwhere(levs == lev_val))
             vals = field[lev, :, :]
 
