--- conflicted
+++ resolved
@@ -738,19 +738,10 @@
                     raise
 
         # Select a single forecast hour (only if there are many)
-<<<<<<< HEAD
         if not spec.get('accumulate', False):
             if 'fcst_hr' in vals.dims:
                 fcst_hr = 0 if self.ds.sizes['fcst_hr'] <= 1 else int(self.fhr)
                 vals = vals.sel(**{'fcst_hr': fcst_hr})
-=======
-#        print(f'in GRIBDATA, values : vals.dims = {vals.dims}')
-#        if not spec.get('accumulate', False):
-#            if 'fcst_hr' in vals.dims:
-#                print(f'in GRIBDATA, values : fhr = {self.fhr}')
-#                vals = vals.sel(**{'fcst_hr': int(self.fhr)})
-#                print(f'in GRIBDATA, values : vals = {vals}')
->>>>>>> 49ab2a99
 
         transforms = spec.get('transform')
         if transforms:
