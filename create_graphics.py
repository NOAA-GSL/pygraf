# pylint: disable=invalid-name
'''
Driver for creating all the SkewT diagrams needed for a specific input dataset.
'''

# pylint: disable=wrong-import-position, wrong-import-order
import matplotlib as mpl
mpl.use('Agg')
# pylint: enable=wrong-import-position, wrong-import-order

import argparse
import copy
import gc

import glob
from multiprocessing import Pool, Process
import os
import subprocess
import sys
import time
import zipfile

import matplotlib.pyplot as plt
import yaml

from adb_graphics.datahandler import gribfile
from adb_graphics.datahandler import gribdata
import adb_graphics.errors as errors
from adb_graphics.figures import maps
from adb_graphics.figures import skewt
import adb_graphics.utils as utils


AIRPORTS = 'static/Airports_locs.txt'

COMBINED_FN = 'combined_{fhr:03d}.grib2'
TMP_FN = 'combined_{fhr:03d}.tmp.grib2'

def create_skewt(cla, fhr, grib_path, workdir):

    ''' Generate arguments for parallel processing of Skew T graphics,
    and generate a pool of workers to complete the tasks. '''

    # Create the file object to load the contents
    gfile = gribfile.GribFile(grib_path)

    args = [(cla, fhr, gfile.contents, site, workdir) for site in cla.sites]

    print(f'Queueing {len(args)} Skew Ts')
    with Pool(processes=cla.nprocs) as pool:
        pool.starmap(parallel_skewt, args)

def create_maps(cla, fhr, gribfiles, workdir):

    ''' Generate arguments for parallel processing of plan-view maps and
    generate a pool of workers to complete the task. '''


    model = cla.images[0]
    for tile in cla.tiles:
        args = []
        for variable, levels in cla.images[1].items():
            for level in levels:

                # Load the spec for the current variable
                spec = cla.specs.get(variable, {}).get(level)

                if not spec:
                    msg = f'graphics: {variable} {level}'
                    raise errors.NoGraphicsDefinitionForVariable(msg)

                args.append((cla, fhr, gribfiles.contents, level, model, spec,
                             variable, workdir, tile))

        print(f'Queueing {len(args)} maps')
        with Pool(processes=cla.nprocs) as pool:
            pool.starmap(parallel_maps, args)


def create_zip(png_files, zipf):

    ''' Create a zip file. Use a locking mechanism -- write a lock file to disk. '''

    lock_file = f'{zipf}._lock'
    retry = 2
    count = 0
    while True:
        if not os.path.exists(lock_file):
            fd = open(lock_file, 'w')
            print(f'Writing to zip file {zipf} for files like: {png_files[0][-10:]}')

            try:
                with zipfile.ZipFile(zipf, 'a', zipfile.ZIP_DEFLATED) as zfile:
                    for png_file in png_files:
                        if os.path.exists(png_file):
                            zfile.write(png_file, os.path.basename(png_file))
            except: # pylint: disable=bare-except
                print(f'Error on writing zip file! {sys.exc_info()[0]}')
                count += 1
                if count >= retry:
                    raise
            else:
                # When zipping is successful, remove png_files
                for png_file in png_files:
                    if os.path.exists(png_file):
                        os.remove(png_file)
            finally:
                fd.close()
                if os.path.exists(lock_file):
                    os.remove(lock_file)
            break
        # Wait before trying to obtain the lock on the file
        time.sleep(5)

def gather_gribfiles(cla, fhr, filename, gribfiles):

    ''' Returns the appropriate gribfiles object for the type of graphics being
    generated -- whether it's for a single forecast time or all forecast lead
    times. '''

    filenames = {'01fcst': [], 'free_fcst': []}

    fcst_hour = int(fhr)

<<<<<<< HEAD
    if fcst_hour <= 1:
        filenames['01fcst'].append(filename)
    else:
        filenames['free_fcst'].append(filename)
=======
    for fcst_hour in fcst_hours:
        filename = os.path.join(cla.data_root,
                                cla.file_tmpl.format(FCST_TIME=fcst_hour))
        first_fcst = 6 if cla.images[0] == 'global' else 1
        if fcst_hour <= first_fcst:
            filenames['01fcst'].append(filename)
        else:
            filenames['free_fcst'].append(filename)
>>>>>>> 8bdbe114

    if gribfiles is None or not cla.all_leads:

        # Create a new GribFiles object, include all hours, or just this one,
        # depending on command line argument flag

        gribfiles = gribfile.GribFiles(
            coord_dims={'fcst_hr': [fhr]},
            filenames=filenames,
            filetype=cla.file_type,
            model=cla.images[0],
            )
    else:

        # Append a single forecast hour to the existing GribFiles object.
        gribfiles.coord_dims.get('fcst_hr').append(fhr)
        gribfiles.append(filenames)

    return gribfiles

def generate_tile_list(arg_list):

    ''' Given the input arguments -- a list if the argument is provided, return
    the list. If no arg is provided, defaults to the full domain, and if 'all'
    is provided, the full domain, and all subdomains are plotted. '''

    if not arg_list:
        return ['full']

    if ',' in arg_list[0]:
        arg_list = arg_list[0].split(',')

    hrrr_ak_only = ('Anchorage', 'AKRange', 'Juneau')
    rap_only = ('AK', 'AKZoom', 'conus', 'HI')
    if 'all' in arg_list:
        all_list = ['full'] + list(maps.TILE_DEFS.keys())
        return [tile for tile in all_list if tile not in hrrr_ak_only + rap_only]

    return arg_list

def load_images(arg):

    ''' Check that input image file exists, and that it contains the
    requested section. Return a 2-list (required by argparse) of the
    file path and dictionary of images to be created.
    '''

    # Agument is expected to be a 2-list of file name and internal
    # section name.

    image_file = arg[0]
    image_set = arg[1]

    # Check that the file exists
    image_file = utils.path_exists(image_file)

    # Load yaml file
    with open(image_file, 'r') as fn:
        images = yaml.load(fn, Loader=yaml.Loader)[image_set]

    return [images.get('model'), images.get('variables')]

def load_sites(arg):

    ''' Check that the sites file exists, and return its contents. '''

    # Check that the file exists
    path = utils.path_exists(arg)

    with open(path, 'r') as sites_file:
        sites = sites_file.readlines()
    return sites

def load_specs(arg):

    ''' Check to make sure arg file exists. Return its contents. '''

    spec_file = utils.path_exists(arg)

    with open(spec_file, 'r') as fn:
        specs = yaml.load(fn, Loader=yaml.Loader)

    return specs

def parse_args():

    ''' Set up argparse command line arguments, and return the Namespace
        containing the settings. '''

    parser = argparse.ArgumentParser(description='Script to drive the \
                                     creation of graphices files.')

    # Positional argument
    parser.add_argument(
        'graphic_type',
        choices=['maps', 'skewts'],
        help='The type of graphics to create.',
        )

    # Short args
    parser.add_argument(
        '-a',
        dest='data_age',
        default=3,
        help='Age in minutes required for data files to be complete. Default = 3',
        type=int,
        )
    parser.add_argument(
        '-d',
        dest='data_root',
        help='Cycle-independant data directory location. Provide more than one \
        data path if data input files should be combined. When providing \
        multiple options, the same number of options is required for the \
        --file_tmpl flag.',
        nargs='+',
        required=True,
        type=utils.path_exists,
        )
    parser.add_argument(
        '-f',
        dest='fcst_hour',
        help='A list describing forecast hours.  If one argument, \
        one fhr will be processed.  If 2 or 3 arguments, a sequence \
        of forecast hours [start, stop, [increment]] will be \
        processed.  If more than 3 arguments, the list is processed \
        as-is.',
        nargs='+',
        required=True,
        type=int,
        )
    parser.add_argument(
        '-m',
        default='Unnamed Experiment',
        dest='model_name',
        help='string to use in title of graphic.',
        type=str,
        )
    parser.add_argument(
        '-n',
        default=1,
        dest='nprocs',
        help='Number of processes to use for parallelization.',
        type=int,
        )
    parser.add_argument(
        '-o',
        dest='output_path',
        help='Directory location desired for the output graphics files.',
        required=True,
        )
    parser.add_argument(
        '-s',
        dest='start_time',
        help='Start time in YYYYMMDDHH format',
        required=True,
        type=utils.to_datetime,
        )
    parser.add_argument(
        '-w',
        dest='wait_time',
        default=10,
        help='Time in minutes to wait on data files to be available. Default = 10',
        type=int,
        )
    parser.add_argument(
        '-z',
        dest='zip_dir',
        help='Full path to zip directory.',
        )

    # Long args
    parser.add_argument(
        '--all_leads',
        action='store_true',
        help='Use --all_leads to accumulate all forecast lead times.',
        )
    parser.add_argument(
        '--file_tmpl',
        default='wrfnat_hrconus_{FCST_TIME:02d}.grib2',
        nargs='+',
        help='File naming convention. Use FCST_TIME to indicate forecast hour. \
        Provide more than one template when data files should be combined. \
        When providing multiple options, the same number of options is required \
        for the -d flag.', \
        )
    parser.add_argument(
        '--file_type',
        choices=('nat', 'prs', 'combined'),
        default='nat',
        help='Type of levels contained in grib file.',
        )

    # SkewT-specific args
    skewt_group = parser.add_argument_group('SkewT Arguments')
    skewt_group.add_argument(
        '--max_plev',
        help='Maximum pressure level to plot for profiles.',
        type=int,
        )
    skewt_group.add_argument(
        '--sites',
        help='Path to a sites file.',
        type=load_sites,
        )

    # Map-specific args
    map_group = parser.add_argument_group('Map Arguments')
    map_group.add_argument(
        '--images',
        help='Path to YAML config file specifying which \
        variables to map and the top-level section to use.',
        metavar=('[FILE,', 'SECTION]'),
        nargs=2,
        )
    map_group.add_argument(
        '--specs',
        default='adb_graphics/default_specs.yml',
        help='Path to the specs YAML file.',
        )
    map_group.add_argument(
        '--subh_freq',
        default=60,
        help='Sub-hourly frequency in minutes.',
        )
    map_group.add_argument(
        '--tiles',
        default=['full'],
        help='The domains to plot. Choose from any of those listed. Special ' \
        'choices: full is full model output domain, and all is the full domain, ' \
        'plus all of the sub domains. ' \
        f'Choices: {["full", "all", "conus", "AK"] + list(maps.TILE_DEFS.keys())}',
        nargs='+',
        )
    return parser.parse_args()

def parallel_maps(cla, fhr, ds, level, model, spec, variable, workdir,
                  tile='full'):

    # pylint: disable=too-many-arguments,too-many-locals

    '''
    Function that creates a single plan-view map. Can be used in
    parallel.

    Input:

      fhr        forecast hour
      ds         xarray dataset from the grib file
      level      the vertical level of the variable to be plotted
                 corresponding to a key in the specs file
      model      model name: rap, hrrr, hrrre, rrfs, rtma
      spec       the dictionary of specifications for the given variable
                 and level
      variable   the name of the variable section in the specs file
      workdir    output directory
    '''

    # Object to be plotted on the map in filled contours.
    field = gribdata.fieldData(
        ds=ds,
        fhr=fhr,
        filetype=cla.file_type,
        level=level,
        model=model,
        short_name=variable,
        )

    try:
        field.field
    except errors.GribReadError:
        print(f'Cannot find grib2 variable for {variable} at {level}. Skipping.')
        return

    # Create a list of fieldData objects for each contour field requested
    # These will show up as line contours on the plot.
    contours = spec.get('contours')
    contour_fields = []
    if contours is not None:
        for contour, contour_kwargs in contours.items():
            if '_' in contour:
                var, lev = contour.split('_')
            else:
                var, lev = contour, level

            contour_fields.append(gribdata.fieldData(
                ds=ds,
                fhr=fhr,
                level=lev,
                model=model,
                contour_kwargs=contour_kwargs,
                short_name=var,
                ))

    # Create a list of fieldData objects for each hatched area requested
    hatches = spec.get('hatches')
    hatch_fields = []
    if hatches is not None:
        for hatch, hatch_kwargs in hatches.items():
            var, lev = hatch.split('_')
            hatch_fields.append(gribdata.fieldData(
                ds=ds,
                fhr=fhr,
                level=lev,
                model=model,
                contour_kwargs=hatch_kwargs,
                short_name=var,
                ))

    if cla.model_name == "HRRR-HI":
        inches = 12.2
    else:
        inches = 10

    fig, ax = plt.subplots(1, 1, figsize=(inches, inches))

    # Generate a map object
    m = maps.Map(
        airport_fn=AIRPORTS,
        ax=ax,
        grid_info=field.grid_info(),
        model=model,
        tile=tile,
        )

    # Send all objects (map, field, contours, hatches) to a DataMap object
    dm = maps.DataMap(
        field=field,
        contour_fields=contour_fields,
        hatch_fields=hatch_fields,
        map_=m,
        model_name=cla.model_name,
        )

    # Draw the map
    dm.draw(show=True)

    # Build the output path
    png_suffix = level if level != 'ua' else ''
    png_file = f'{variable}_{tile}_{png_suffix}_f{fhr:03d}.png'
    png_file = png_file.replace("__", "_")
    png_path = os.path.join(workdir, png_file)

    print('*' * 120)
    print(f"Creating image file: {png_path}")
    print('*' * 120)

    # Save the png file to disk
    plt.savefig(
        png_path,
        bbox_inches='tight',
        dpi=72,
        format='png',
        orientation='landscape',
        pil_kwargs={'optimize': True},
        )


    fig.clear()
    # Clear the current axes.
    plt.cla()
    # Clear the current figure.
    plt.clf()
    # Closes all the figure windows.
    plt.close('all')
    del field
    del m
    gc.collect()

def parallel_skewt(cla, fhr, ds, site, workdir):

    '''
    Function that creates a single SkewT plot. Can be used in parallel.
    Input:

      cla        command line arguments Namespace object
      ds         the XArray dataset
      fhr        the forecast hour integer
      site       the string representation of the site from the sites file
      workdir    output directory
    '''

    skew = skewt.SkewTDiagram(
        ds=ds,
        fhr=fhr,
        filetype=cla.file_type,
        loc=site,
        max_plev=cla.max_plev,
        model_name=cla.model_name,
        )
    skew.create_diagram()
    outfile = f"{skew.site_code}_{skew.site_num}_skewt_f{fhr:03d}.png"
    png_path = os.path.join(workdir, outfile)

    print('*' * 80)
    print(f"Creating image file: {png_path}")
    print('*' * 80)

    # pylint: disable=duplicate-code
    plt.savefig(
        png_path,
        bbox_inches='tight',
        dpi='figure',
        format='png',
        orientation='landscape',
        )
    plt.close()


@utils.timer
def graphics_driver(cla):

    '''
    Function that interprets the command line arguments to locate the input grib
    file, create the output directory, and call the graphic-specifc function.

    Input:

      cla         Namespace object containing command line arguments.

    '''

    # pylint: disable=too-many-branches, too-many-locals

    # Create an empty zip file
    if cla.zip_dir:
        zipfiles = {}
        tiles = cla.tiles if cla.graphic_type == "maps" else ['skewt']
        for tile in tiles:
            tile_zip_dir = os.path.join(cla.zip_dir, tile)
            tile_zip_file = os.path.join(tile_zip_dir, 'files.zip')
            print(f"checking for {tile_zip_file}")
            if os.path.isfile(tile_zip_file):
                os.remove(tile_zip_file)
                print(f"{tile_zip_file} found and removed")
            os.makedirs(tile_zip_dir, exist_ok=True)
            zipfiles[tile] = tile_zip_file

    fcst_hours = copy.deepcopy(cla.fcst_hour)

    # Initialize a timer used for killing the program
    timer_end = time.time()

    gribfiles = None

    # When accummulating variables for preparing a single lead time,
    # load all of those into gribfiles up front.
    # This is not an operational feature. Exit if files don't exist.
    if len(cla.fcst_hour) == 1 and cla.all_leads:
        for fhr in range(int(cla.fcst_hour[0])):
            grib_path, old_enough = pre_proc_grib_files(cla, fhr)
            if not os.path.exists(grib_path) or not old_enough:
                msg = (f'File {grib_path} does not exist! Cannot accumulate',
                       f'data for this forecast lead time!')
                remove_proc_grib_files(cla)
                raise FileNotFoundError(' '.join(msg))
            gribfiles = gather_gribfiles(cla, fhr, grib_path, gribfiles)


    # Allow this task to run concurrently with UPP by continuing to check for
    # new files as they become available.
    while fcst_hours:
        timer_sleep = time.time()
        for fhr in sorted(fcst_hours):
            grib_path, old_enough = pre_proc_grib_files(cla, fhr)

            # UPP is most likely done writing if it hasn't written in data_age
            # mins (default is 3 to address most CONUS-sized domains)
            if os.path.exists(grib_path) and old_enough:
                fcst_hours.remove(fhr)
            else:
                if cla.all_leads:
                    # Wait on the missing file for an arbitrary 90% of wait time
                    if time.time() - timer_end > cla.wait_time * 60 * .9:
                        print(f"Giving up waiting on {grib_path}. \n \
                        Removing accumulated variables from image list")
                        print((('-' * 80)+'\n') * 2)
                        remove_accumulated_images(cla)
                        # Explicitly set -all_leads to False
                        cla.all_leads = False
                    else:

                        # Break out of loop, wait for the desired period, and start
                        # back at this forecast hour.
                        print(f'Waiting for {grib_path} to be available.')
                        break
                # It's safe to continue on processing the next forecast hour
                print(f'Cannot find {grib_path}, continuing to check on \n \
                    next forecast hour.')
                continue

            # Create the working directory
            workdir = os.path.join(cla.output_path,
                                   f"{utils.from_datetime(cla.start_time)}{fhr:02d}")
            os.makedirs(workdir, exist_ok=True)

            print((('-' * 80)+'\n') * 2)
            print()
            print(f'Graphics will be created for input file: {grib_path}')
            print(f'Output graphics directory: {workdir}')
            print()
            print((('-' * 80)+'\n') * 2)

            if cla.graphic_type == 'skewts':
                create_skewt(cla, fhr, grib_path, workdir)
            else:
                gribfiles = gather_gribfiles(cla, fhr, grib_path, gribfiles)
                create_maps(cla,
                            fhr=fhr,
                            gribfiles=gribfiles,
                            workdir=workdir,
                            )

            # Zip png files and remove the originals in a subprocess
            if cla.zip_dir:
                for tile, zipf in zipfiles.items():
                    png_files = glob.glob(os.path.join(workdir, f'*_{tile}_*{fhr:02d}.png'))
                    zip_proc = Process(group=None,
                                       target=create_zip,
                                       args=(png_files, zipf),
                                       )
                    zip_proc.start()
                    zip_proc.join()

            # Keep track of last time we did something useful
            timer_end = time.time()

        # Give up trying to process remaining forecast hours after waiting
        # wait_time mins. This accounts for slower UPP processes. Default for
        # most CONUS-sized domains is 10 mins.
        if time.time() - timer_end > cla.wait_time * 60:
            print(f"Exiting with forecast hours remaining: {fcst_hours}")
            print((('-' * 80)+'\n') * 2)
            break

        # Wait for a bit if it's been < 2 minutes (about the length of time UPP
        # takes) since starting last loop
        if fcst_hours and time.time() - timer_sleep < 120:
            print(f"Waiting for a minute for forecast hours: {fcst_hours}")
            print((('-' * 80)+'\n') * 2)
            time.sleep(60)

        remove_proc_grib_files(cla)

def pre_proc_grib_files(cla, fhr):

    ''' Use the command line argument object (cla) to determine the grib file
    loaction at a given forecast hour. If multiple data input paths and file
    templates are provided by user, concatenate the files and remove the
    duplicates. Return the file path of the file to be used by the graphics data
    handler, and whether the file is old enough. Files making it through the
    combined process here are assumed to be old enough.

    Input:
        cla     Program command line arguments in a  Namespace datastructure
        fhr     Forecast hour; integer

    Output
        grib_path    path to data used in plotting
        old_enough   bool stating whether the file is old enough as defined by
                     user settings. Combined files here are presumed old enough
                     by default
    '''

    if len(cla.data_root) == 1 and len(cla.file_tmpl) == 1:
        # Nothing to do, return the original file location
        grib_path = os.path.join(cla.data_root[0],
                                 cla.file_tmpl[0].format(FCST_TIME=fhr))

        old_enough = utils.old_enough(cla.data_age, grib_path) if \
            os.path.exists(grib_path) else False
        return grib_path, old_enough

    # Generate a list of files to be joined.
    file_list = [os.path.join(*path).format(FCST_TIME=fhr) for path in
                 zip(cla.data_root, cla.file_tmpl)]
    for file_path in file_list:
        exists = os.path.exists(file_path)
        if not exists or not utils.old_enough(cla.data_age, file_path):
            return file_path, False

    print(f'Combining input files: ')
    for fn in file_list:
        print(f'  {fn}')

    combined_fn = COMBINED_FN.format(fhr=fhr)
    tmp_fn = TMP_FN.format(fhr=fhr)
    combined_fp = os.path.join(cla.output_path, combined_fn)
    tmp_fp = os.path.join(cla.output_path, tmp_fn)

    cmd = f'cat {" ".join(file_list)} > {tmp_fp}'
    output = subprocess.run(cmd, shell=True, check=True, capture_output=True)
    if output.returncode != 0:
        msg = f'{cmd} returned exit status: {output.returncode}!'
        raise OSError(msg)

    # Gather all grib2 entries from combined file
    cmd = f'wgrib2 {tmp_fp} -submsg 1'
    wgrib2_output = subprocess.run(cmd, shell=True, capture_output=True,
                                   check=True)
    wgrib2_list = wgrib2_output.stdout.decode("utf-8").split('\n')

    # Create a unique list of grib fields. Uniqueness is defined by the wgrib
    # output from field 3 (colon delimted) onward, although the resulting full
    # grib record must be included in the wgrib2 command below.

    field_set = set()
    uniq_list = []
    for field in wgrib2_list:
        field_info = field.split(':')
        if len(field_info) <= 3:
            continue
        field_str = ':'.join(field_info[3:])
        if field_str not in field_set:
            uniq_list.append(field)
        field_set.add(field_str)

    # Remove duplicate grib2 entries in grib file
    cmd = f'wgrib2 -i {tmp_fp} -GRIB {combined_fp}'
    input_arg = '\n'.join(uniq_list).encode("utf-8")

    ret = subprocess.run(cmd, shell=True, input=input_arg, check=True,
            capture_output=True)
    if ret.returncode != 0:
        msg = f'{cmd} returned exit status: {ret.returncode}'
        raise OSError(msg)
    os.remove(f'{tmp_fp}')

    return f'{combined_fp}', True

def remove_accumulated_images(cla):

    ''' Searches for all images that correspond with specs that have the
    accumulate entry set to True and removes them from the list of images to
    create. '''

    for variable, levels in cla.images[1].items():
        for level in levels:
            spec = cla.specs.get(variable, {}).get(level)
            if not spec:
                msg = f'graphics: {variable} {level}'
                raise errors.NoGraphicsDefinitionForVariable(msg)
            accumulate = spec.get('accumulate', False)

            if accumulate:
                print(f'Will not plot {variable}:{level}')
                cla.images[1][variable].remove(level)
                if not cla.images[1][variable]:
                    del cla.images[1][variable]

def remove_proc_grib_files(cla):

    ''' Find all processed grib files produced by this script and remove them.
    '''

    # Prepare template with all viable forecast hours -- glob accepts *
    combined_fn = COMBINED_FN.format(fhr=999).replace('999', '*')
    combined_fp = os.path.join(cla.output_path, combined_fn)

    combined_files = glob.glob(combined_fp)

    print(f'Removing combined files: ')
    for file_path in combined_files:
        print(f'  {file_path}')
        os.remove(file_path)


if __name__ == '__main__':

    CLARGS = parse_args()
    CLARGS.fcst_hour = utils.fhr_list(CLARGS.fcst_hour)

    # Check that the same number of entries exists in -d and --file_tmpl
    if len(CLARGS.data_root) != len(CLARGS.file_tmpl):
        errmsg = 'Must specify the same number of arguments for -d and --file_tmpl'
        print(errmsg)
        raise argparse.ArgumentError

    # Ensure wgrib command is available in environment before getting too far
    # down this path...
    if len(CLARGS.data_root) > 1:
        retcode = subprocess.run('which wgrib2', shell=True, check=True)
        if retcode.returncode != 0:
            errmsg = 'Could not find wgrib2, please make sure it is loaded \n \
            in your environment.'
            raise OSError(errmsg)

    # Only need to load the default in memory if we're making maps.
    if CLARGS.graphic_type == 'maps':
        CLARGS.specs = load_specs(CLARGS.specs)

        CLARGS.images = load_images(CLARGS.images)
        CLARGS.tiles = generate_tile_list(CLARGS.tiles)

    print(f"Running script for {CLARGS.graphic_type} with args: ")
    print((('-' * 80)+'\n') * 2)

    for name, val in CLARGS.__dict__.items():
        if name not in ['specs', 'sites']:
            print(f"{name:>15s}: {val}")


    graphics_driver(CLARGS)<|MERGE_RESOLUTION|>--- conflicted
+++ resolved
@@ -122,21 +122,11 @@
 
     fcst_hour = int(fhr)
 
-<<<<<<< HEAD
-    if fcst_hour <= 1:
+    first_fcst = 6 if cla.images[0] == 'global' else 1
+    if fcst_hour <= first_fcst:
         filenames['01fcst'].append(filename)
     else:
         filenames['free_fcst'].append(filename)
-=======
-    for fcst_hour in fcst_hours:
-        filename = os.path.join(cla.data_root,
-                                cla.file_tmpl.format(FCST_TIME=fcst_hour))
-        first_fcst = 6 if cla.images[0] == 'global' else 1
-        if fcst_hour <= first_fcst:
-            filenames['01fcst'].append(filename)
-        else:
-            filenames['free_fcst'].append(filename)
->>>>>>> 8bdbe114
 
     if gribfiles is None or not cla.all_leads:
 
